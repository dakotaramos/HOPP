--- conflicted
+++ resolved
@@ -428,62 +428,6 @@
         hopp_dict.main_dict['Configuration']['battery_cost_kw']=storage_cost_kw
         hopp_dict.main_dict['Configuration']['battery_cost_kwh']=storage_cost_kwh
     
-<<<<<<< HEAD
-    # ## skip running renewables if grid-only
-    if True: #grid_connection_scenario != 'grid-only':
-        # Run HOPP
-        hopp_dict, combined_pv_wind_power_production_hopp, energy_shortfall_hopp, combined_pv_wind_curtailment_hopp, hybrid_plant, wind_size_mw, solar_size_mw, lcoe = \
-            hopp_tools_steel.run_HOPP(
-                        hopp_dict,
-                        scenario,
-                        site,
-                        sample_site,
-                        forced_sizes,
-                        solar_size_mw,
-                        wind_size_mw,
-                        storage_size_mw,
-                        storage_size_mwh,
-                        wind_cost_kw, 
-                        solar_cost_kw, 
-                        storage_cost_kw,
-                        storage_cost_kwh,
-                        kw_continuous, 
-                        load,
-                        electrolyzer_size_mw,
-                        wind_om_cost_kw,
-                        nTurbs,
-                        floris_config,
-                        floris,
-                    )
-            
-        generation_summary_df = pd.DataFrame({'Generation profile (kW)': hybrid_plant.grid.generation_profile[0:8760] })
-        #generation_summary_df.to_csv(os.path.join(results_dir, 'Generation Summary_{}_{}_{}_{}.csv'.format(site_name,atb_year,turbine_model,scenario['Powercurve File'])))
-
-
-        #Step 4: Plot HOPP Results
-        plot_results.plot_HOPP(combined_pv_wind_power_production_hopp,
-                                energy_shortfall_hopp,
-                                combined_pv_wind_curtailment_hopp,
-                                load,
-                                results_dir,
-                                site_name,
-                                atb_year,
-                                turbine_model,
-                                hybrid_plant,
-                                plot_power_production)
-
-        #Step 5: Run imple Dispatch Model
-        hopp_dict, combined_pv_wind_storage_power_production_hopp, battery_SOC, battery_used, excess_energy = \
-            hopp_tools_steel.run_battery(
-                hopp_dict,
-                energy_shortfall_hopp,
-                combined_pv_wind_curtailment_hopp,
-                combined_pv_wind_power_production_hopp
-            )
-
-        plot_results.plot_battery_results(
-            combined_pv_wind_curtailment_hopp, 
-=======
     # Run HOPP
     hopp_dict, combined_pv_wind_power_production_hopp, energy_shortfall_hopp, combined_pv_wind_curtailment_hopp, hybrid_plant, wind_size_mw, solar_size_mw, lcoe = \
         hopp_tools_steel.run_HOPP(
@@ -542,11 +486,17 @@
     #                         hybrid_plant,
     #                         plot_power_production)
 
-    #Step 5: Run Simple Dispatch Model
-    hopp_dict, combined_pv_wind_storage_power_production_hopp, battery_SOC, battery_used, excess_energy = \
-        hopp_tools_steel.run_battery(
-            hopp_dict,
->>>>>>> 4c80d86c
+        #Step 5: Run imple Dispatch Model
+        hopp_dict, combined_pv_wind_storage_power_production_hopp, battery_SOC, battery_used, excess_energy = \
+            hopp_tools_steel.run_battery(
+                hopp_dict,
+                energy_shortfall_hopp,
+                combined_pv_wind_curtailment_hopp,
+                combined_pv_wind_power_production_hopp
+            )
+
+        plot_results.plot_battery_results(
+            combined_pv_wind_curtailment_hopp, 
             energy_shortfall_hopp,
             combined_pv_wind_storage_power_production_hopp,
             combined_pv_wind_power_production_hopp,
@@ -558,7 +508,6 @@
             plot_battery,
         )
 
-<<<<<<< HEAD
     # else:
     if grid_connection_scenario == 'grid-only':
 
@@ -615,8 +564,6 @@
     #         combined_pv_wind_power_production_hopp
     #     )
 
-=======
->>>>>>> 4c80d86c
     # plot_results.plot_battery_results(
     #     combined_pv_wind_curtailment_hopp, 
     #     energy_shortfall_hopp,
@@ -629,10 +576,6 @@
     #     load,
     #     plot_battery,
     # )
-<<<<<<< HEAD
-=======
-
->>>>>>> 4c80d86c
     # grid information
     hopp_dict, cost_to_buy_from_grid, profit_from_selling_to_grid, energy_to_electrolyzer = hopp_tools_steel.grid(
         hopp_dict,
@@ -690,18 +633,15 @@
             transmission_cost = 0
             
         turbine_power_electronics_savings = 0
-<<<<<<< HEAD
     
     if grid_connection_scenario != 'grid-only':
         revised_renewable_cost = hybrid_plant.grid.total_installed_cost - cabling_vs_pipeline_cost_difference - turbine_power_electronics_savings*wind_size_mw*1000 + transmission_cost
+        renewable_plant_cost['wind_savings_dollars']={'turbine_power_electronics_savings_dollars':-1*turbine_power_electronics_savings*wind_size_mw*1000,
+        'tranmission_cost_dollars':transmission_cost,'cabling_vs_pipeline_cost_difference_dollars':-1*cabling_vs_pipeline_cost_difference}
     else:
         revised_renewable_cost = 0.0
-=======
             
-    revised_wind_renewable_cost = hybrid_plant.grid.total_installed_cost - cabling_vs_pipeline_cost_difference - turbine_power_electronics_savings*wind_size_mw*1000 + transmission_cost
-    renewable_plant_cost['wind_savings_dollars']={'turbine_power_electronics_savings_dollars':-1*turbine_power_electronics_savings*wind_size_mw*1000,
-    'tranmission_cost_dollars':transmission_cost,'cabling_vs_pipeline_cost_difference_dollars':-1*cabling_vs_pipeline_cost_difference}
->>>>>>> 4c80d86c
+
     # Step 6: Run RODeO or Profast for hydrogen
     
     if run_RODeO_selector == True:
@@ -733,21 +673,12 @@
         h2_model = 'Simple'
         hopp_dict, H2_Results, electrical_generation_timeseries = hopp_tools_steel.run_H2_PEM_sim(
             hopp_dict,
-<<<<<<< HEAD
-            0.0, # hybrid_plant not needed since we are not using the financial outputs
-=======
             #hybrid_plant,
->>>>>>> 4c80d86c
             energy_to_electrolyzer,
             scenario,
             # wind_size_mw,
             # solar_size_mw,
             electrolyzer_size_mw,
-<<<<<<< HEAD
-            kw_continuous,
-            electrolyzer_capex_kw,
-            0.0, # LCOE not needed since we are not using the related outputs
-=======
             electrolysis_scale,
             n_pem_clusters,
             pem_control_type,
@@ -756,7 +687,6 @@
             # kw_continuous,
             # electrolyzer_capex_kw,
             # lcoe,
->>>>>>> 4c80d86c
         )
         
         #Step 6b: Run desal model
@@ -838,20 +768,12 @@
         
         electrolysis_total_EI_policy_grid,electrolysis_total_EI_policy_offgrid\
             = LCA_single_scenario_ProFAST.hydrogen_LCA_singlescenario_ProFAST(grid_connection_scenario,atb_year,site_name,policy_option,hydrogen_production_while_running,\
-<<<<<<< HEAD
+        h2a_solution,h2a_summary,lcoh_breakdown,electrolyzer_installed_cost_kw,elec_cf,ren_frac = run_profast_for_hydrogen. run_profast_for_hydrogen(site_location,electrolyzer_size_mw,H2_Results,\
+        
                                                               electrolyzer_energy_kWh_per_kg)
-        
-        h2a_solution,h2a_summary,lcoh_breakdown,electrolyzer_installed_cost_kw,elec_cf,ren_frac = run_profast_for_hydrogen. run_profast_for_hydrogen(site_location,electrolyzer_size_mw,H2_Results,\
                                         electrolyzer_capex_kw,time_between_replacement,electrolyzer_energy_kWh_per_kg,hydrogen_storage_capacity_kg,hydrogen_storage_cost_USDprkg,\
-                                        desal_capex,desal_opex,useful_life,water_cost,wind_size_mw,solar_size_mw,revised_renewable_cost,wind_om_cost_kw,grid_connected_hopp,grid_connection_scenario,\
-                                            atb_year, site_name, policy_option, energy_to_electrolyzer, combined_pv_wind_power_production_hopp,combined_pv_wind_curtailment_hopp,energy_shortfall_hopp,elec_price, grid_price_scenario)
-=======
-                                                            electrolyzer_energy_kWh_per_kg)
-                
-        h2a_solution,h2a_summary,lcoh_breakdown,electrolyzer_installed_cost_kw = run_profast_for_hydrogen. run_profast_for_hydrogen(site_location,electrolyzer_size_mw,H2_Results,\
-                                        electrolyzer_capex_kw,time_between_replacement,electrolyzer_energy_kWh_per_kg,hydrogen_storage_capacity_kg,hydrogen_storage_cost_USDprkg,\
-                                        desal_capex,desal_opex,useful_life,water_cost,wind_size_mw,solar_size_mw,hybrid_plant,renewable_plant_cost,wind_om_cost_kw,grid_connected_hopp,grid_connection_scenario, atb_year, site_name, policy_option, energy_to_electrolyzer, elec_price, grid_price_scenario,user_defined_stack_replacement_time,use_optimistic_pem_efficiency)
->>>>>>> 4c80d86c
+                                        desal_capex,desal_opex,useful_life,water_cost,wind_size_mw,solar_size_mw,hybrid_plant,renewable_plant_cost,wind_om_cost_kw,grid_connected_hopp,grid_connection_scenario, atb_year, site_name, policy_option, energy_to_electrolyzer, elec_price, grid_price_scenario)
+                                            atb_year, site_name, policy_option, energy_to_electrolyzer, combined_pv_wind_power_production_hopp,combined_pv_wind_curtailment_hopp,energy_shortfall_hopp,elec_price, grid_price_scenario,user_defined_stack_replacement_time,use_optimistic_pem_efficiency)
         
         lcoh = h2a_solution['price']
         # # Max hydrogen production rate [kg/hr]
@@ -965,54 +887,6 @@
         scenario['Debt Equity'], atb_year, scenario['H2 PTC'],scenario['Wind ITC'],\
         discount_rate, tlcc_wind_costs, tlcc_solar_costs, tlcc_hvdc_costs, tlcc_total_costs,run_RODeO_selector,lcoh,\
         wind_itc_total, total_itc_hvdc = hopp_tools_steel.write_outputs_ProFAST(electrical_generation_timeseries,\
-<<<<<<< HEAD
-                             hybrid_plant,
-                             total_export_system_cost,
-                             total_export_om_cost,
-                             cost_to_buy_from_grid,
-                             electrolyzer_capex_kw,
-                             electrolyzer_installed_cost_kw,
-                             hydrogen_storage_cost_USDprkg,
-                             time_between_replacement,
-                             profit_from_selling_to_grid,
-                             useful_life,
-                             atb_year,
-                             policy_option,
-                             scenario,
-                             wind_cost_kw,
-                             solar_cost_kw,
-                             wind_size_mw,
-                             solar_size_mw,
-                             electrolyzer_size_mw,
-                             discount_rate,
-                             results_dir,
-                             fin_sum_dir,
-                             site_name,
-                             turbine_model,
-                             electrolysis_scale,
-                             scenario_choice,
-                             lcoe,
-                             run_RODeO_selector,
-                             grid_connection_scenario,
-                             grid_price_scenario,
-                             lcoh,
-                             h2_transmission_price,
-                             H2_Results,
-                             elec_cf,
-                             ren_frac,
-                             hydrogen_storage_duration_hr,
-                             hydrogen_storage_capacity_kg,
-                             lcoh_breakdown,
-                             steel_annual_production_mtpy,
-                             steel_breakeven_price,
-                             steel_price_breakdown,
-                             steel_breakeven_price_integration,
-                             ammonia_annual_production_kgpy,
-                             ammonia_breakeven_price,
-                             ammonia_price_breakdown,
-                             hopp_dict) 
-
-=======
                             hybrid_plant,
                             total_export_system_cost,
                             total_export_om_cost,
@@ -1085,7 +959,6 @@
     
     
     
->>>>>>> 4c80d86c
         # plot_results.donut(steel_price_breakdown,results_dir, 
         #                     site_name, atb_year, policy_option)
 

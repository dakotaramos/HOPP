--- conflicted
+++ resolved
@@ -308,13 +308,7 @@
 
                 #Step 2: Extract Scenario Information from ORBIT Runs
                 # Load Excel file of scenarios
-<<<<<<< HEAD
-                import pandas as pd
-                # OSW sites and cost file including turbines 8/16/2022
-                
-=======
                 # OSW sites and cost file including turbines 8/16/2022 
->>>>>>> f44d90ad
                 path = ('examples/H2_Analysis/OSW_H2_sites_turbines_and_costs.xlsx')
                 xl = pd.ExcelFile(path)
 
@@ -405,11 +399,7 @@
                 plt.legend(subgroup_names_legs,loc='best')
                 # plt.title('ORBIT Cost Contributions for {}'.format(site_name))
                 print('ORBIT Cost Contributions for {}'.format(site_name))
-<<<<<<< HEAD
-                plt.savefig(os.path.join(results_dir,'BOS Cost Figure {} {}MW.jpg'.format(site_name, turbine_rating_mw)),bbox_inches='tight')
-=======
                 plt.savefig(os.path.join(results_dir,'BOS Cost Figure {}_{}.jpg'.format(site_name,turbine_name)),bbox_inches='tight')
->>>>>>> f44d90ad
                 # plt.show()
 
                 #Display Future Cost Reduction Estimates per turbine
@@ -504,11 +494,7 @@
                     # plt.ylim(0,250000)
                     plt.legend()
                     plt.tight_layout()
-<<<<<<< HEAD
-                    plt.savefig(os.path.join(results_dir,'HOPP Power Production_{}_{}_{}ptc_{}MW'.format(site_name,atb_year,ptc_avail,turbine_rating_mw)),bbox_inches='tight')
-=======
                     plt.savefig(os.path.join(results_dir,'HOPP Power Production_{}_{}_{}'.format(site_name,atb_year,turbine_model)),bbox_inches='tight')
->>>>>>> f44d90ad
                     # plt.show()
 
                 print("Turbine Power Output (to identify powercurve impact): {0:,.0f} kW".format(hybrid_plant.wind.annual_energy_kw))
@@ -552,11 +538,7 @@
                     plt.plot(battery_used[200:300],"--",label="battery used")
                     plt.title('Battery State')
                     plt.legend()
-<<<<<<< HEAD
-                    plt.savefig(os.path.join(results_dir,'HOPP Full Power Flows_{}_{}_{}ptc_{}MW'.format(site_name,atb_year,ptc_avail,turbine_rating_mw)),bbox_inches='tight')
-=======
                     plt.savefig(os.path.join(results_dir,'HOPP Full Power Flows_{}_{}_{}'.format(site_name,atb_year,turbine_model)),bbox_inches='tight')
->>>>>>> f44d90ad
                     # plt.show()
 
                 if plot_grid:
@@ -676,21 +658,12 @@
                     plt.title('Freshwater flowrate (m^3/hr) from desal  (Snapshot)')
                     # plt.show()
 
-<<<<<<< HEAD
                     plt.subplot(1,2,2)
                     plt.plot(operational_flags[200:300],"--",label="Operational Flag")
                     plt.legend()
                     plt.title('Desal Equipment Operational Status (Snapshot) \n 0 = Not enough power to operate \n 1 = Operating at reduced capacity \n 2 = Operating at full capacity')
-                    plt.savefig(os.path.join(results_dir,'Desal Flows_{}_{}_{}'.format(site_name,atb_year,ptc_avail)),bbox_inches='tight')
+                    plt.savefig(os.path.join(results_dir,'Desal Flows_{}_{}_{}'.format(site_name,atb_year,turbine_model)),bbox_inches='tight')
                     # plt.show()
-=======
-                plt.subplot(1,2,2)
-                plt.plot(operational_flags[200:300],"--",label="Operational Flag")
-                plt.legend()
-                plt.title('Desal Equipment Operational Status (Snapshot) \n 0 = Not enough power to operate \n 1 = Operating at reduced capacity \n 2 = Operating at full capacity')
-                plt.savefig(os.path.join(results_dir,'Desal Flows_{}_{}_{}'.format(site_name,atb_year,turbine_model)),bbox_inches='tight')
-                # plt.show()
->>>>>>> f44d90ad
 
                 #Compressor Model
                 from examples.H2_Analysis.compressor import Compressor
@@ -987,7 +960,6 @@
                 #x = ['HVDC', 'Pipeline']
                 
                 # plot bars in stack manner
-<<<<<<< HEAD
                 if plot_hvdcpipe_lcoh:
                     plt.figure(figsize=(9,6))
                     plt.bar(barx, [LCOH_cf_method_wind,LCOH_cf_method_wind_pipeline], color='blue')
@@ -998,22 +970,9 @@
 
                     plt.ylabel("LCOH")
                     plt.legend(["Wind", "Solar", "H2", "Operating Costs", "Desal"])
-                    plt.title("Levelized Cost of hydrogen - Cost Contributors\n {}\n {}\n {} ptc".format(site_name,atb_year,ptc_avail))
-                    plt.savefig(os.path.join(results_dir,'LCOH Barchart_{}_{}_{}_{}MW.jpg'.format(site_name,atb_year,ptc_avail,turbine_rating_mw)),bbox_inches='tight')
+                    plt.title("Levelized Cost of hydrogen - Cost Contributors\n {}\n {}\n {} ptc".format(site_name,atb_year,turbine_model))
+                    plt.savefig(os.path.join(results_dir,'LCOH Barchart_{}_{}_{}.jpg'.format(site_name,atb_year,turbine_model)),bbox_inches='tight')
                     # plt.show()
-=======
-                plt.bar(x, [LCOH_cf_method_wind,LCOH_cf_method_wind_pipeline], color='blue')
-                plt.bar(x, LCOH_cf_method_solar, bottom=[LCOH_cf_method_wind,LCOH_cf_method_wind_pipeline], color='orange')
-                plt.bar(x, LCOH_cf_method_h2_costs, bottom =[(LCOH_cf_method_wind + LCOH_cf_method_solar), (LCOH_cf_method_wind_pipeline + LCOH_cf_method_solar)], color='g')
-                plt.bar(x, LCOH_cf_method_operating_costs, bottom=[(LCOH_cf_method_wind + LCOH_cf_method_solar + LCOH_cf_method_h2_costs),(LCOH_cf_method_wind_pipeline + LCOH_cf_method_solar + LCOH_cf_method_h2_costs)], color='y')
-                plt.bar(x, LCOH_cf_method_desal_costs, bottom=(LCOH_cf_method_wind + LCOH_cf_method_solar + LCOH_cf_method_h2_costs + LCOH_cf_method_operating_costs), color='k')
-
-                plt.ylabel("LCOH")
-                plt.legend(["Wind", "Solar", "H2", "Operating Costs", "Desal"])
-                plt.title("Levelized Cost of hydrogen - Cost Contributors\n {}\n {}\n {} ptc".format(site_name,atb_year,turbine_model))
-                plt.savefig(os.path.join(results_dir,'LCOH Barchart_{}_{}_{}.jpg'.format(site_name,atb_year,turbine_model)),bbox_inches='tight')
-                # plt.show()
->>>>>>> f44d90ad
 
                 print_results = False
                 print_h2_results = True
@@ -1036,7 +995,7 @@
                     print("Levelized cost of Electricity (HOPP): {}".format(lcoe))
                     print("Total Yearly Electrical Output: {}".format(total_elec_production))
                     print("Total Yearly Hydrogen Production: {}".format(H2_Results['hydrogen_annual_output']))
-                    print("Levelized Cost H2/kg (new method - no operational costs)".format(h_lcoe_no_op_cost))
+                    #print("Levelized Cost H2/kg (new method - no operational costs)".format(h_lcoe_no_op_cost))
                     print("Capacity Factor of Electrolyzer: {}".format(H2_Results['cap_factor']))
 
                 if print_h2_results:

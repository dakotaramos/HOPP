--- conflicted
+++ resolved
@@ -167,11 +167,7 @@
     # prior to 20240207 value was approx(10.823798551850347)
     # TODO base this test value on something. Currently just based on output at writing.
     with subtests.test("lcoh"):
-<<<<<<< HEAD
-        assert lcoh == approx(12.71510378132601, rel=rtol)
-=======
         assert lcoh == approx(12.715103781326011, rel=rtol)
->>>>>>> 3e21b233
 
     # prior to 20240207 value was approx(0.11035426429749774)
     # TODO base this test value on something. Currently just based on output at writing.

# general imports
import os
from typing import Optional, Union
import warnings
import numpy as np
import pandas as pd
from attrs import define, field

pd.options.mode.chained_assignment = None  # default='warn'

from greenheart.simulation.technologies.ammonia.ammonia import run_ammonia_full_model
from greenheart.simulation.technologies.steel.steel import run_steel_full_model

# visualization imports
import matplotlib.pyplot as plt

# HOPP imports
import greenheart.tools.eco.electrolysis as he_elec
import greenheart.tools.eco.finance as he_fin
import greenheart.tools.eco.hopp_mgmt as he_hopp
import greenheart.tools.eco.utilities as he_util
import greenheart.tools.eco.hydrogen_mgmt as he_h2


@define
class GreenHeartSimulationConfig:
    """
    Class to hold all the configuration parameters for the GreenHeart model

    Also sets up the HOPP, GreenHeart, ORBIT, and FLORIS configurations based on the
    input files and configuration parameters passed in.

    Args:
        filename_hopp_config (str): filename for the HOPP configuration
        filename_config.greenheart_config (str): filename for the GreenHeart configuration
        filename_turbine_config (str): filename for the turbine configuration
        filename_orbit_config (str): filename for the ORBIT configuration
        filename_floris_config (str): filename for the FLORIS configuration
        electrolyzer_rating_mw (Optional[float]): rating of the electrolyzer in MW
        solar_rating (Optional[float]): rating of the solar plant in MW
        battery_capacity_kw (Optional[float]): capacity of the battery in kW
        battery_capacity_kwh (Optional[float]): capacity of the battery in kWh
        wind_rating (Optional[float]): rating of the wind plant in MW
        verbose (bool): flag to print verbose output
        show_plots (bool): flag to show plots
        save_plots (bool): flag to save plots
        output_dir (str, path): path for saving output files
        use_profast (bool): flag to use profast
        post_processing (bool): flag to run post processing
        storage_type (Optional[str]): type of storage
        incentive_option (int): incentive option
        plant_design_scenario (int): plant design scenario
        output_level (int): output level
        grid_connection (Optional[bool]): flag for grid connection
    """

    filename_hopp_config: str
    filename_greenheart_config: str
    filename_turbine_config: str
    filename_floris_config: str
    filename_orbit_config: Optional[str] = field(default=None)
    electrolyzer_rating_mw: Optional[float] = field(default=None)
    solar_rating: Optional[float] = field(default=None)
    battery_capacity_kw: Optional[float] = field(default=None)
    battery_capacity_kwh: Optional[float] = field(default=None)
    wind_rating: Optional[float] = field(default=None)
    verbose: bool = field(default=False)
    show_plots: bool = field(default=False)
    save_plots: bool = field(default=False)
    output_dir: Optional[Union[str, os.PathLike]] = field(default="output/")
    use_profast: bool = field(default=True)
    post_processing: bool = field(default=True)
    storage_type: Optional[str] = field(default=None)
    incentive_option: int = field(default=1)
    plant_design_scenario: int = field(default=1)
    output_level: int = field(default=1)
    grid_connection: Optional[bool] = field(default=None)

    # these are set in the __attrs_post_init__ method
    hopp_config: dict = field(init=False)
    greenheart_config: dict = field(init=False)
    orbit_config: dict = field(init=False)
    turbine_config: dict = field(init=False)
    floris_config: Optional[dict] = field(init=False)
    orbit_hybrid_electrical_export_config: dict = field(init=False)
    design_scenario: dict = field(init=False)

    def __attrs_post_init__(self):
        (
            self.hopp_config,
            self.greenheart_config,
            self.orbit_config,
            self.turbine_config,
            self.floris_config,
            self.orbit_hybrid_electrical_export_config,
        ) = he_util.get_inputs(
            self.filename_hopp_config,
            self.filename_greenheart_config,
            filename_orbit_config=self.filename_orbit_config,
            filename_floris_config=self.filename_floris_config,
            filename_turbine_config=self.filename_turbine_config,
            verbose=self.verbose,
            show_plots=self.show_plots,
            save_plots=self.save_plots,
        )

        # n scenarios, n discrete variables
        self.design_scenario = self.greenheart_config["plant_design"][
            "scenario%s" % (self.plant_design_scenario)
        ]
        self.design_scenario["id"] = self.plant_design_scenario

        # if design_scenario["h2_storage_location"] == "turbine":
        #     plant_config["h2_storage"]["type"] = "turbine"

        if self.electrolyzer_rating_mw != None:
            self.greenheart_config["electrolyzer"]["flag"] = True
            self.greenheart_config["electrolyzer"][
                "rating"
            ] = self.electrolyzer_rating_mw

        if self.solar_rating != None:
            self.hopp_config["site"]["solar"] = True
            self.hopp_config["technologies"]["pv"][
                "system_capacity_kw"
            ] = self.solar_rating

        if self.battery_capacity_kw != None:
            self.hopp_config["site"]["battery"]["flag"] = True
            self.hopp_config["technologies"]["battery"][
                "system_capacity_kw"
            ] = self.battery_capacity_kw

        if self.battery_capacity_kwh != None:
            self.hopp_config["site"]["battery"]["flag"] = True
            self.hopp_config["technologies"]["battery"][
                "system_capacity_kwh"
            ] = self.battery_capacity_kwh

        if self.storage_type != None:
            self.greenheart_config["h2_storage"]["type"] = self.storage_type

        if self.wind_rating != None:
            self.orbit_config["plant"]["capacity"] = int(self.wind_rating * 1e-3)
            self.orbit_config["plant"]["num_turbines"] = int(
                self.wind_rating * 1e-3 / self.turbine_config["turbine_rating"]
            )
            self.hopp_config["technologies"]["wind"][
                "num_turbines"
            ] = self.orbit_config["plant"]["num_turbines"]

        if self.grid_connection != None:
            self.greenheart_config["project_parameters"][
                "grid_connection"
            ] = self.grid_connection
            if self.grid_connection:
                self.hopp_config["technologies"]["grid"]["interconnect_kw"] = (
                    self.orbit_config["plant"]["capacity"] * 1e6
                )

<<<<<<< HEAD

def run_simulation(config: GreenHeartSimulationConfig):
=======
def setup_greenheart_simulation(config: GreenHeartSimulationConfig):

>>>>>>> 95b17381
    # run orbit for wind plant construction and other costs
    ## TODO get correct weather (wind, wave) inputs for ORBIT input (possibly via ERA5)
    if config.design_scenario["wind_location"] == "offshore":

        if (
            config.orbit_config["plant"]["num_turbines"]
            != config.hopp_config["technologies"]["wind"]["num_turbines"]
        ):
            config.orbit_config["plant"].update(
                {
                    "num_turbines": config.hopp_config["technologies"]["wind"][
                        "num_turbines"
                    ]
                }
            )
            warnings.warn(
                f"'num_turbines' in the orbit_config was {config.orbit_config['plant']['num_turbines']}, but 'num_turbines' in"
                f"hopp_config was {config.hopp_config['technologies']['wind']['num_turbines']}. The 'num_turbines' value in the orbit_config"
                "is being overwritten with the value from the hopp_config",
                UserWarning,
            )

        if (
            config.orbit_config["site"]["depth"]
            != config.greenheart_config["site"]["depth"]
        ):
            config.orbit_config["site"].update(
                {"depth": config.greenheart_config["site"]["depth"]}
            )
            warnings.warn(
                f"site depth in the orbit_config was {config.orbit_config['site']['depth']}, but site depth in"
                f"greenheart_config was {config.greenheart_config['site']['depth']}. The site depth value in the orbit_config"
                "is being overwritten with the value from the greenheart_config",
                UserWarning,
            )

        if (
            config.orbit_config["plant"]["turbine_spacing"]
            != config.greenheart_config["site"]["wind_layout"]["turbine_spacing"]
        ):
            config.orbit_config["plant"].update(
                {
                    "turbine_spacing": config.greenheart_config["site"]["wind_layout"][
                        "turbine_spacing"
                    ]
                }
            )
<<<<<<< HEAD
            warnings.warn(
                f"site depth in the orbit_config was {config.orbit_config['plant']['turbine_spacing']}, but 'turbine_spacing' in"
                f"greenheart_config was {config.greenheart_config['site']['wind_layout']['turbine_spacing']}. The 'turbine_spacing' value in the orbit_config"
                "is being overwritten with the value from the greenheart_config",
                UserWarning,
            )

        if (
            config.orbit_config["plant"]["row_spacing"]
            != config.greenheart_config["site"]["wind_layout"]["row_spacing"]
        ):
=======
            warnings.warn(f"'turbine_spacing' in the orbit_config was {config.orbit_config['plant']['turbine_spacing']}, but 'turbine_spacing' in" 
                    f"greenheart_config was {config.greenheart_config['site']['wind_layout']['turbine_spacing']}. The 'turbine_spacing' value in the orbit_config"
                    "is being overwritten with the value from the greenheart_config", UserWarning)
            
        if config.orbit_config["plant"]["row_spacing"] != config.greenheart_config["site"]["wind_layout"]["row_spacing"]:
>>>>>>> 95b17381
            config.orbit_config["plant"].update(
                {
                    "row_spacing": config.greenheart_config["site"]["wind_layout"][
                        "row_spacing"
                    ]
                }
            )
            warnings.warn(
                f"site depth in the orbit_config was {config.orbit_config['plant']['row_spacing']}, but 'row_spacing' in"
                f"greenheart_config was {config.greenheart_config['site']['wind_layout']['row_spacing']}. The 'row_spacing' value in the orbit_config"
                "is being overwritten with the value from the greenheart_config",
                UserWarning,
            )

        wind_config = he_fin.WindCostConfig(
            design_scenario=config.design_scenario,
            hopp_config=config.hopp_config,
            greenheart_config=config.greenheart_config,
            orbit_config=config.orbit_config,
            orbit_hybrid_electrical_export_config=config.orbit_hybrid_electrical_export_config,
        )

        wind_cost_results = he_fin.run_wind_cost_model(
            wind_cost_inputs=wind_config, verbose=config.verbose
        )
    else:
        wind_cost_results = None
<<<<<<< HEAD
=======
        
    # override individual fin_model values with cost_info values
    if ("wind" in config.hopp_config["technologies"]) \
        and ("wind_om_per_kw" in config.hopp_config["config"]["cost_info"]) \
        and (np.any(config.hopp_config["technologies"]["wind"]["fin_model"]["system_costs"]["om_fixed"] \
        != config.hopp_config["config"]["cost_info"]["wind_om_per_kw"])):

        for i in range(len(config.hopp_config["technologies"]["wind"]["fin_model"]["system_costs"]["om_fixed"])):
            config.hopp_config["technologies"]["wind"]["fin_model"]["system_costs"]["om_fixed"][i] = \
            config.hopp_config["config"]["cost_info"]["wind_om_per_kw"]

            om_fixed_wind_fin_model = config.hopp_config["technologies"]["wind"]["fin_model"]["system_costs"]["om_fixed"][i]
            wind_om_per_kw =  config.hopp_config["config"]["cost_info"]["wind_om_per_kw"]
            warnings.warn(f"'om_fixed[{i}]' in the wind 'fin_model' was {om_fixed_wind_fin_model}, but 'wind_om_per_kw' in" 
                    f"'cost_info' was {wind_om_per_kw}. The 'om_fixed' value in the wind 'fin_model'"
                    "is being overwritten with the value from the 'cost_info'", UserWarning)
        
        
    if ("pv" in config.hopp_config["technologies"]) \
        and ("pv_om_per_kw" in config.hopp_config["config"]["cost_info"]) \
        and (config.hopp_config["technologies"]["pv"]["fin_model"]["system_costs"]["om_fixed"][0] 
        != config.hopp_config["config"]["cost_info"]["pv_om_per_kw"]
    ):
        for i in range(len(config.hopp_config["technologies"]["pv"]["fin_model"]["system_costs"]["om_fixed"])):
            config.hopp_config["technologies"]["pv"]["fin_model"]["system_costs"]["om_fixed"][i] = \
            config.hopp_config["config"]["cost_info"]["pv_om_per_kw"]

            om_fixed_pv_fin_model = config.hopp_config["technologies"]["pv"]["fin_model"]["system_costs"]["om_fixed"][i]
            pv_om_per_kw =  config.hopp_config["config"]["cost_info"]["pv_om_per_kw"]
            warnings.warn(f"'om_fixed[{i}]' in the pv 'fin_model' was {om_fixed_pv_fin_model}, but 'pv_om_per_kw' in" 
                    f"'cost_info' was {pv_om_per_kw}. The 'om_fixed' value in the pv 'fin_model'"
                    "is being overwritten with the value from the 'cost_info'", UserWarning)

    if ("battery" in config.hopp_config["technologies"]) \
        and ("battery_om_per_kw" in config.hopp_config["config"]["cost_info"]) \
        and (config.hopp_config["technologies"]["battery"]["fin_model"]["system_costs"][
            "om_batt_fixed_cost"
        ] != config.hopp_config["config"]["cost_info"]["battery_om_per_kw"]
    ):
        config.hopp_config["technologies"]["battery"]["fin_model"]["system_costs"][
            "om_batt_fixed_cost"
        ] = config.hopp_config["config"]["cost_info"]["battery_om_per_kw"]

        om_batt_fixed_cost = config.hopp_config["technologies"]["battery"]["fin_model"]["system_costs"]["om_batt_fixed_cost"]
        battery_om_per_kw =  config.hopp_config["config"]["cost_info"]["battery_om_per_kw"]
        warnings.warn(f"'om_batt_fixed_cost' in the battery 'fin_model' was {om_batt_fixed_cost}, but 'battery_om_per_kw' in" 
                f"'cost_info' was {battery_om_per_kw}. The 'om_batt_fixed_cost' value in the battery 'fin_model'"
                "is being overwritten with the value from the 'cost_info'", UserWarning)
>>>>>>> 95b17381

    # setup HOPP model
    hi = he_hopp.setup_hopp(
        config.hopp_config,
        config.greenheart_config,
        config.orbit_config,
        config.turbine_config,
        config.floris_config,
        config.design_scenario,
        wind_cost_results,
        show_plots=config.show_plots,
        save_plots=config.save_plots,
    )

    return config, hi, wind_cost_results

def run_simulation(config: GreenHeartSimulationConfig):

    config, hi, wind_cost_results = setup_greenheart_simulation(config=config)

    # run HOPP model
    # hopp_results = he_hopp.run_hopp(hopp_site, hopp_technologies, hopp_scenario, hopp_h2_args, verbose=verbose)
    hopp_results = he_hopp.run_hopp(
        hi,
        project_lifetime=config.greenheart_config["project_parameters"][
            "project_lifetime"
        ],
        verbose=config.verbose,
    )

    if config.design_scenario["wind_location"] == "onshore":
        wind_config = he_fin.WindCostConfig(
            design_scenario=config.design_scenario,
            hopp_config=config.hopp_config,
            greenheart_config=config.greenheart_config,
            turbine_config=config.turbine_config,
            hopp_interface=hopp_results["hopp_interface"],
        )

        wind_cost_results = he_fin.run_wind_cost_model(
            wind_cost_inputs=wind_config, verbose=config.verbose
        )

    # this portion of the system is inside a function so we can use a solver to determine the correct energy availability for h2 production
    def energy_internals(
        hopp_results=hopp_results,
        wind_cost_results=wind_cost_results,
        design_scenario=config.design_scenario,
        orbit_config=config.orbit_config,
        hopp_config=config.hopp_config,
        greenheart_config=config.greenheart_config,
        turbine_config=config.turbine_config,
        wind_resource=hi.system.site.wind_resource,
        verbose=config.verbose,
        show_plots=config.show_plots,
        save_plots=config.save_plots,
        output_dir=config.output_dir,
        solver=True,
        power_for_peripherals_kw_in=0.0,
        breakdown=False,
    ):

        hopp_results_internal = dict(hopp_results)

        # set energy input profile
        ### subtract peripheral power from supply to get what is left for electrolyzer
        remaining_power_profile_in = np.zeros_like(
            hopp_results["combined_hybrid_power_production_hopp"]
        )

        high_count = sum(
            np.asarray(hopp_results["combined_hybrid_power_production_hopp"])
            >= power_for_peripherals_kw_in
        )
        total_peripheral_energy = power_for_peripherals_kw_in * 365 * 24
        distributed_peripheral_power = total_peripheral_energy / high_count
        for i in range(len(hopp_results["combined_hybrid_power_production_hopp"])):
            r = (
                hopp_results["combined_hybrid_power_production_hopp"][i]
                - distributed_peripheral_power
            )
            if r > 0:
                remaining_power_profile_in[i] = r

        hopp_results_internal["combined_hybrid_power_production_hopp"] = tuple(
            remaining_power_profile_in
        )

        # run electrolyzer physics model
        electrolyzer_physics_results = he_elec.run_electrolyzer_physics(
            hopp_results_internal,
            config.greenheart_config,
            wind_resource,
            design_scenario,
            show_plots=show_plots,
            save_plots=save_plots,
            output_dir=output_dir,
            verbose=verbose,
        )

        # run electrolyzer cost model
        electrolyzer_cost_results = he_elec.run_electrolyzer_cost(
            electrolyzer_physics_results,
            hopp_config,
            config.greenheart_config,
            design_scenario,
            verbose=verbose,
        )

        desal_results = he_elec.run_desal(
            hopp_config, electrolyzer_physics_results, design_scenario, verbose
        )

        # run array system model
        h2_pipe_array_results = he_h2.run_h2_pipe_array(
            greenheart_config,
            hopp_config,
            turbine_config,
            wind_cost_results,
            electrolyzer_physics_results,
            design_scenario,
            verbose,
        )

        # compressor #TODO size correctly
        (
            h2_transport_compressor,
            h2_transport_compressor_results,
        ) = he_h2.run_h2_transport_compressor(
            config.greenheart_config,
            electrolyzer_physics_results,
            design_scenario,
            verbose=verbose,
        )

        # transport pipeline
        if design_scenario["wind_location"] == "offshore":
            h2_transport_pipe_results = he_h2.run_h2_transport_pipe(
                orbit_config,
                greenheart_config,
                electrolyzer_physics_results,
                design_scenario,
                verbose=verbose,
            )
        if design_scenario["wind_location"] == "onshore":
            h2_transport_pipe_results = {
                "total capital cost [$]": [0 * 5433290.0184895478],
                "annual operating cost [$]": [0.0],
            }

        # pressure vessel storage
        pipe_storage, h2_storage_results = he_h2.run_h2_storage(
            hopp_config,
            greenheart_config,
            turbine_config,
            electrolyzer_physics_results,
            design_scenario,
            verbose=verbose,
        )

        total_energy_available = np.sum(
            hopp_results["combined_hybrid_power_production_hopp"]
        )

        ### get all energy non-electrolyzer usage in kw
        desal_power_kw = desal_results["power_for_desal_kw"]

        h2_transport_compressor_power_kw = h2_transport_compressor_results[
            "compressor_power"
        ]  # kW

        h2_storage_energy_kwh = h2_storage_results["storage_energy"]
        h2_storage_power_kw = h2_storage_energy_kwh * (1.0 / (365 * 24))

        # if transport is not HVDC and h2 storage is on shore, then power the storage from the grid
        if (design_scenario["transportation"] == "pipeline") and (
            design_scenario["h2_storage_location"] == "onshore"
        ):
            total_accessory_power_renewable_kw = (
                desal_power_kw + h2_transport_compressor_power_kw
            )
            total_accessory_power_grid_kw = h2_storage_power_kw
        else:
            total_accessory_power_renewable_kw = (
                desal_power_kw + h2_transport_compressor_power_kw + h2_storage_power_kw
            )
            total_accessory_power_grid_kw = 0.0

        ### subtract peripheral power from supply to get what is left for electrolyzer and also get grid power
        remaining_power_profile = np.zeros_like(
            hopp_results["combined_hybrid_power_production_hopp"]
        )
        grid_power_profile = np.zeros_like(
            hopp_results["combined_hybrid_power_production_hopp"]
        )
        for i in range(len(hopp_results["combined_hybrid_power_production_hopp"])):
            r = (
                hopp_results["combined_hybrid_power_production_hopp"][i]
                - total_accessory_power_renewable_kw
            )
            grid_power_profile[i] = total_accessory_power_grid_kw
            if r > 0:
                remaining_power_profile[i] = r

        if verbose and not solver:
            print("\nEnergy/Power Results:")
            print("Supply (MWh): ", total_energy_available)
            print("Desal (kW): ", desal_power_kw)
            print("Transport compressor (kW): ", h2_transport_compressor_power_kw)
            print("Storage compression, refrigeration, etc (kW): ", h2_storage_power_kw)
            # print("Difference: ", total_energy_available/(365*24) - np.sum(remaining_power_profile)/(365*24) - total_accessory_power_renewable_kw)

        if (show_plots or save_plots) and not solver:
            fig, ax = plt.subplots(1)
            plt.plot(
                np.asarray(hopp_results["combined_hybrid_power_production_hopp"])
                * 1e-6,
                label="Total Energy Available",
            )
            plt.plot(
                remaining_power_profile * 1e-6,
                label="Energy Available for Electrolysis",
            )
            plt.xlabel("Hour")
            plt.ylabel("Power (GW)")
            plt.tight_layout()
            if save_plots:
                savepath = config.output_dir + "figures/power_series/"
                if not os.path.exists(savepath):
                    os.makedirs(savepath)
                plt.savefig(
                    savepath + "power_%i.png" % (design_scenario["id"]),
                    transparent=True,
                )
            if show_plots:
                plt.show()
        if solver:
            if breakdown:
                return (
                    total_accessory_power_renewable_kw,
                    total_accessory_power_grid_kw,
                    desal_power_kw,
                    h2_transport_compressor_power_kw,
                    h2_storage_power_kw,
                    remaining_power_profile,
                )
            else:
                return total_accessory_power_renewable_kw
        else:
            return (
                electrolyzer_physics_results,
                electrolyzer_cost_results,
                desal_results,
                h2_pipe_array_results,
                h2_transport_compressor,
                h2_transport_compressor_results,
                h2_transport_pipe_results,
                pipe_storage,
                h2_storage_results,
                total_accessory_power_renewable_kw,
                total_accessory_power_grid_kw,
                remaining_power_profile,
            )

    # define function to provide to the brent solver
    def energy_residual_function(power_for_peripherals_kw_in):

        # get results for current design
        power_for_peripherals_kw_out = energy_internals(
            power_for_peripherals_kw_in=power_for_peripherals_kw_in,
            solver=True,
            verbose=False,
        )

        # collect residual
        power_residual = power_for_peripherals_kw_out - power_for_peripherals_kw_in

        return power_residual

    def simple_solver(initial_guess=0.0):

        # get results for current design
        (
            total_accessory_power_renewable_kw,
            total_accessory_power_grid_kw,
            desal_power_kw,
            h2_transport_compressor_power_kw,
            h2_storage_power_kw,
            remaining_power_profile,
        ) = energy_internals(
            power_for_peripherals_kw_in=initial_guess,
            solver=True,
            verbose=False,
            breakdown=True,
        )

        return (
            total_accessory_power_renewable_kw,
            total_accessory_power_grid_kw,
            desal_power_kw,
            h2_transport_compressor_power_kw,
            h2_storage_power_kw,
        )

    #################### solving for energy needed for non-electrolyzer components ####################################
    # this approach either exactly over over-estimates the energy needed for non-electrolyzer components
    solver_results = simple_solver(0)
    solver_result = solver_results[0]

    # # this is a check on the simple solver
    # print("\nsolver result: ", solver_result)
    # residual = energy_residual_function(solver_result)
    # print("\nresidual: ", residual)

    # this approach exactly sizes the energy needed for the non-electrolyzer components (according to the current models anyway)
    # solver_result = optimize.brentq(energy_residual_function, -10, 20000, rtol=1E-5)
    # OptimizeResult = optimize.root(energy_residual_function, 11E3, tol=1)
    # solver_result = OptimizeResult.x
    # solver_results = simple_solver(solver_result)
    # solver_result = solver_results[0]
    # print(solver_result)

    ##################################################################################################################

    # get results for final design
    (
        electrolyzer_physics_results,
        electrolyzer_cost_results,
        desal_results,
        h2_pipe_array_results,
        h2_transport_compressor,
        h2_transport_compressor_results,
        h2_transport_pipe_results,
        pipe_storage,
        h2_storage_results,
        total_accessory_power_renewable_kw,
        total_accessory_power_grid_kw,
        remaining_power_profile,
    ) = energy_internals(solver=False, power_for_peripherals_kw_in=solver_result)

    ## end solver loop here
    platform_results = he_h2.run_equipment_platform(
        config.hopp_config,
        config.greenheart_config,
        config.orbit_config,
        config.design_scenario,
        hopp_results,
        electrolyzer_physics_results,
        h2_storage_results,
        desal_results,
        verbose=config.verbose,
    )

    ################# OSW intermediate calculations" aka final financial calculations
    # does LCOE even make sense if we are only selling the H2? I think in this case LCOE should not be used, rather LCOH should be used. Or, we could use LCOE based on the electricity actually used for h2
    # I think LCOE is just being used to estimate the cost of the electricity used, but in this case we should just use the cost of the electricity generating plant since we are not selling to the grid. We
    # could build in a grid connection later such that we use LCOE for any purchased electricity and sell any excess electricity after H2 production
    # actually, I think this is what OSW is doing for LCOH

    # TODO double check full-system CAPEX
    capex, capex_breakdown = he_fin.run_capex(
        hopp_results,
        wind_cost_results,
        electrolyzer_cost_results,
        h2_pipe_array_results,
        h2_transport_compressor_results,
        h2_transport_pipe_results,
        h2_storage_results,
        config.hopp_config,
        config.greenheart_config,
        config.design_scenario,
        desal_results,
        platform_results,
        verbose=config.verbose,
    )

    # TODO double check full-system OPEX
    opex_annual, opex_breakdown_annual = he_fin.run_opex(
        hopp_results,
        wind_cost_results,
        electrolyzer_cost_results,
        h2_pipe_array_results,
        h2_transport_compressor_results,
        h2_transport_pipe_results,
        h2_storage_results,
        config.hopp_config,
        config.greenheart_config,
        desal_results,
        platform_results,
        verbose=config.verbose,
        total_export_system_cost=capex_breakdown["electrical_export_system"],
    )

    if config.verbose:
        print(
            "hybrid plant capacity factor: ",
            np.sum(hopp_results["combined_hybrid_power_production_hopp"])
            / (hopp_results["hybrid_plant"].system_capacity_kw.hybrid * 365 * 24),
        )

    steel_finance = None
    ammonia_finance = None

    if config.use_profast:
        lcoe, pf_lcoe = he_fin.run_profast_lcoe(
            config.greenheart_config,
            wind_cost_results,
            capex_breakdown,
            opex_breakdown_annual,
            hopp_results,
            config.incentive_option,
            config.design_scenario,
            verbose=config.verbose,
            show_plots=config.show_plots,
            save_plots=config.save_plots,
            output_dir=config.output_dir,
        )
        lcoh_grid_only, pf_grid_only = he_fin.run_profast_grid_only(
            config.greenheart_config,
            wind_cost_results,
            electrolyzer_physics_results,
            capex_breakdown,
            opex_breakdown_annual,
            hopp_results,
            config.design_scenario,
            total_accessory_power_renewable_kw,
            total_accessory_power_grid_kw,
            verbose=config.verbose,
            show_plots=config.show_plots,
            save_plots=config.save_plots,
            output_dir=config.output_dir,
        )
        lcoh, pf_lcoh = he_fin.run_profast_full_plant_model(
            config.greenheart_config,
            wind_cost_results,
            electrolyzer_physics_results,
            capex_breakdown,
            opex_breakdown_annual,
            hopp_results,
            config.incentive_option,
            config.design_scenario,
            total_accessory_power_renewable_kw,
            total_accessory_power_grid_kw,
            verbose=config.verbose,
            show_plots=config.show_plots,
            save_plots=config.save_plots,
            output_dir=config.output_dir,
        )

        hydrogen_amount_kgpy = electrolyzer_physics_results["H2_Results"][
            "Life: Annual H2 production [kg/year]"
        ]

        if "steel" in config.greenheart_config:
            if config.verbose:
                print("Running steel\n")

            # use lcoh from the electrolyzer model if it is not already in the config
            if "lcoh" not in config.greenheart_config["steel"]["finances"]:
                config.greenheart_config["steel"]["finances"]["lcoh"] = lcoh

            # use lcoh from the electrolyzer model if it is not already in the config
            if "lcoh" not in config.greenheart_config["steel"]["costs"]:
                config.greenheart_config["steel"]["costs"]["lcoh"] = lcoh

            # use the hydrogen amount from the electrolyzer physics model if it is not already in the config
            if (
                "hydrogen_amount_kgpy"
                not in config.greenheart_config["steel"]["capacity"]
            ):
                config.greenheart_config["steel"]["capacity"][
                    "hydrogen_amount_kgpy"
                ] = hydrogen_amount_kgpy

            _, _, steel_finance = run_steel_full_model(
                config.greenheart_config,
                save_plots=config.save_plots,
                show_plots=config.show_plots,
                output_dir=config.output_dir,
                design_scenario_id=config.design_scenario["id"],
            )

        else:
            steel_finance = {}

        if "ammonia" in config.greenheart_config:
            if config.verbose:
                print("Running ammonia\n")

            # use the hydrogen amount from the electrolyzer physics model if it is not already in the config
            if (
                "hydrogen_amount_kgpy"
                not in config.greenheart_config["ammonia"]["capacity"]
            ):
                config.greenheart_config["ammonia"]["capacity"][
                    "hydrogen_amount_kgpy"
                ] = hydrogen_amount_kgpy

            _, _, ammonia_finance = run_ammonia_full_model(
                config.greenheart_config,
                save_plots=config.save_plots,
                show_plots=config.show_plots,
                output_dir=config.output_dir,
                design_scenario_id=config.design_scenario["id"],
            )

        else:
            ammonia_finance = {}

    ################# end OSW intermediate calculations
    if config.post_processing:
        power_breakdown = he_util.post_process_simulation(
            lcoe,
            lcoh,
            pf_lcoh,
            pf_lcoe,
            hopp_results,
            electrolyzer_physics_results,
            config.hopp_config,
            config.greenheart_config,
            config.orbit_config,
            config.turbine_config,
            h2_storage_results,
            capex_breakdown,
            opex_breakdown_annual,
            wind_cost_results,
            platform_results,
            desal_results,
            config.design_scenario,
            config.plant_design_scenario,
            config.incentive_option,
            solver_results=solver_results,
            show_plots=config.show_plots,
            save_plots=config.save_plots,
            verbose=config.verbose,
            output_dir=config.output_dir,
        )  # , lcoe, lcoh, lcoh_with_grid, lcoh_grid_only)

    # return
    if config.output_level == 0:
        return 0
    elif config.output_level == 1:
        return lcoh
    elif config.output_level == 2:
        return (
            lcoh,
            lcoe,
            capex_breakdown,
            opex_breakdown_annual,
            pf_lcoh,
            electrolyzer_physics_results,
        )
    elif config.output_level == 3:
        return (
            lcoh,
            lcoe,
            capex_breakdown,
            opex_breakdown_annual,
            pf_lcoh,
            electrolyzer_physics_results,
            pf_lcoe,
            power_breakdown,
        )
    elif config.output_level == 4:
        return lcoe, lcoh, lcoh_grid_only
    elif config.output_level == 5:
        return lcoe, lcoh, lcoh_grid_only, hopp_results["hopp_interface"]
    elif config.output_level == 6:
        return hopp_results, electrolyzer_physics_results, remaining_power_profile
    elif config.output_level == 7:
        return lcoe, lcoh, steel_finance, ammonia_finance


def run_sweeps(
    simulate=False,
    verbose=True,
    show_plots=True,
    use_profast=True,
    output_dir="output/",
):

    if simulate:
        verbose = False
        show_plots = False
    if simulate:
        storage_types = ["none", "pressure_vessel", "pipe", "salt_cavern"]
        wind_ratings = [400]  # , 800, 1200] #[200, 400, 600, 800]

        for wind_rating in wind_ratings:
            ratings = np.linspace(
                round(0.2 * wind_rating, ndigits=0), 2 * wind_rating + 1, 50
            )
            for storage_type in storage_types:
                lcoh_array = np.zeros(len(ratings))
                for z in np.arange(0, len(ratings)):
                    lcoh_array[z] = run_simulation(
                        electrolyzer_rating_mw=ratings[z],
                        wind_rating=wind_rating,
                        verbose=verbose,
                        show_plots=show_plots,
                        use_profast=use_profast,
                        storage_type=storage_type,
                    )
                    print(lcoh_array)
                np.savetxt(
                    output_dir
                    + "data/lcoh_vs_rating_%s_storage_%sMWwindplant.txt"
                    % (storage_type, wind_rating),
                    np.c_[ratings, lcoh_array],
                )

    if show_plots:

        wind_ratings = [400, 800, 1200]  # [200, 400, 600, 800]
        indexes = [(0, 0), (0, 1), (1, 0), (1, 1)]
        fig, ax = plt.subplots(2, 2, sharex=True, sharey=True, figsize=(10, 6))

        for i in np.arange(0, len(wind_ratings)):
            wind_rating = wind_ratings[i]
            data_no_storage = np.loadtxt(
                "data/lcoh_vs_rating_none_storage_%sMWwindplant.txt" % (wind_rating)
            )
            data_pressure_vessel = np.loadtxt(
                "data/lcoh_vs_rating_pressure_vessel_storage_%sMWwindplant.txt"
                % (wind_rating)
            )
            data_salt_cavern = np.loadtxt(
                "data/lcoh_vs_rating_salt_cavern_storage_%sMWwindplant.txt"
                % (wind_rating)
            )
            data_pipe = np.loadtxt(
                "data/lcoh_vs_rating_pipe_storage_%sMWwindplant.txt" % (wind_rating)
            )

            ax[indexes[i]].plot(
                data_pressure_vessel[:, 0] / wind_rating,
                data_pressure_vessel[:, 1],
                label="Pressure Vessel",
            )
            ax[indexes[i]].plot(
                data_pipe[:, 0] / wind_rating, data_pipe[:, 1], label="Underground Pipe"
            )
            ax[indexes[i]].plot(
                data_salt_cavern[:, 0] / wind_rating,
                data_salt_cavern[:, 1],
                label="Salt Cavern",
            )
            ax[indexes[i]].plot(
                data_no_storage[:, 0] / wind_rating,
                data_no_storage[:, 1],
                "--k",
                label="No Storage",
            )

            ax[indexes[i]].scatter(
                data_pressure_vessel[np.argmin(data_pressure_vessel[:, 1]), 0]
                / wind_rating,
                np.min(data_pressure_vessel[:, 1]),
                color="k",
            )
            ax[indexes[i]].scatter(
                data_pipe[np.argmin(data_pipe[:, 1]), 0] / wind_rating,
                np.min(data_pipe[:, 1]),
                color="k",
            )
            ax[indexes[i]].scatter(
                data_salt_cavern[np.argmin(data_salt_cavern[:, 1]), 0] / wind_rating,
                np.min(data_salt_cavern[:, 1]),
                color="k",
            )
            ax[indexes[i]].scatter(
                data_no_storage[np.argmin(data_no_storage[:, 1]), 0] / wind_rating,
                np.min(data_no_storage[:, 1]),
                color="k",
                label="Optimal ratio",
            )

            ax[indexes[i]].legend(frameon=False, loc="best")

            ax[indexes[i]].set_xlim([0.2, 2.0])
            ax[indexes[i]].set_ylim([0, 25])

            ax[indexes[i]].annotate("%s MW Wind Plant" % (wind_rating), (0.6, 1.0))

        ax[1, 0].set_xlabel("Electrolyzer/Wind Plant Rating Ratio")
        ax[1, 1].set_xlabel("Electrolyzer/Wind Plant Rating Ratio")
        ax[0, 0].set_ylabel("LCOH ($/kg)")
        ax[1, 0].set_ylabel("LCOH ($/kg)")

        plt.tight_layout()
        plt.savefig(output_dir + "lcoh_vs_rating_ratio.pdf", transparent=True)
        plt.show()

    return 0


def run_policy_options_storage_types(
    verbose=True,
    show_plots=False,
    save_plots=False,
    use_profast=True,
    output_dir="output/",
):

    storage_types = ["pressure_vessel", "pipe", "salt_cavern", "none"]
    policy_options = [1, 2, 3, 4, 5, 6, 7]

    lcoh_array = np.zeros((len(storage_types), len(policy_options)))
    for i, storage_type in enumerate(storage_types):
        for j, poption in enumerate(policy_options):
            lcoh_array[i, j] = run_simulation(
                storage_type=storage_type,
                incentive_option=poption,
                verbose=verbose,
                show_plots=show_plots,
                use_profast=use_profast,
            )
        print(lcoh_array)

    savepath = output_dir + "results/"
    if not os.path.exists(savepath):
        os.makedirs(savepath)
    np.savetxt(
        savepath + "lcoh-with-policy.txt",
        np.c_[np.round(lcoh_array, decimals=2)],
        header="rows: %s, columns: %s"
        % ("".join(storage_types), "".join(str(p) for p in policy_options)),
        fmt="%.2f",
    )

    return 0


def run_policy_storage_design_options(
    verbose=False,
    show_plots=False,
    save_plots=False,
    use_profast=True,
    output_dir="output/",
):

    design_scenarios = [1, 2, 3, 4, 5, 6, 7]
    policy_options = [1, 2, 3, 4, 5, 6, 7]
    storage_types = ["pressure_vessel", "pipe", "salt_cavern", "none"]

    design_series = []
    policy_series = []
    storage_series = []
    lcoh_series = []
    lcoe_series = []
    electrolyzer_capacity_factor_series = []
    annual_energy_breakdown_series = {
        "design": [],
        "policy": [],
        "storage": [],
        "wind_kwh": [],
        "renewable_kwh": [],
        "grid_power_kwh": [],
        "electrolyzer_kwh": [],
        "desal_kwh": [],
        "h2_transport_compressor_power_kwh": [],
        "h2_storage_power_kwh": [],
    }

    lcoh_array = np.zeros((len(design_scenarios), len(policy_options)))
    for i, design in enumerate(design_scenarios):
        for j, policy in enumerate(policy_options):
            for storage in storage_types:
                if storage != "pressure_vessel":  # and storage != "none"):
                    if design != 1 and design != 5 and design != 7:
                        print("skipping: ", design, " ", policy, " ", storage)
                        continue
                design_series.append(design)
                policy_series.append(policy)
                storage_series.append(storage)
                (
                    lcoh,
                    lcoe,
                    capex_breakdown,
                    opex_breakdown_annual,
                    pf_lcoh,
                    electrolyzer_physics_results,
                    pf_lcoe,
                    annual_energy_breakdown,
                ) = run_simulation(
                    storage_type=storage,
                    plant_design_scenario=design,
                    incentive_option=policy,
                    verbose=verbose,
                    show_plots=show_plots,
                    use_profast=use_profast,
                    output_level=3,
                )
                lcoh_series.append(lcoh)
                lcoe_series.append(lcoe)
                electrolyzer_capacity_factor_series.append(
                    electrolyzer_physics_results["H2_Results"]["Life: Capacity Factor"]
                )

                annual_energy_breakdown_series["design"].append(design)
                annual_energy_breakdown_series["policy"].append(policy)
                annual_energy_breakdown_series["storage"].append(storage)
                for key in annual_energy_breakdown.keys():
                    annual_energy_breakdown_series[key].append(
                        annual_energy_breakdown[key]
                    )

    savepath = output_dir + "data/"
    if not os.path.exists(savepath):
        os.makedirs(savepath)
    df = pd.DataFrame.from_dict(
        {
            "Design": design_series,
            "Storage": storage_series,
            "Policy": policy_series,
            "LCOH [$/kg]": lcoh_series,
            "LCOE [$/kWh]": lcoe_series,
            "Electrolyzer capacity factor": electrolyzer_capacity_factor_series,
        }
    )
    df.to_csv(savepath + "design-storage-policy-lcoh.csv")

    df_energy = pd.DataFrame.from_dict(annual_energy_breakdown_series)
    df_energy.to_csv(savepath + "annual_energy_breakdown.csv")
    return 0


def run_design_options(
    verbose=False,
    show_plots=False,
    save_plots=False,
    incentive_option=1,
    output_dir="output/",
):

    design_options = range(1, 8)  # 8
    scenario_lcoh = []
    scenario_lcoe = []
    scenario_capex_breakdown = []
    scenario_opex_breakdown_annual = []
    scenario_pf = []
    scenario_electrolyzer_physics = []

    for design in design_options:
        (
            lcoh,
            lcoe,
            capex_breakdown,
            opex_breakdown_annual,
            pf,
            electrolyzer_physics_results,
        ) = run_simulation(
            verbose=verbose,
            show_plots=show_plots,
            use_profast=True,
            incentive_option=incentive_option,
            plant_design_scenario=design,
            output_level=2,
        )
        scenario_lcoh.append(lcoh)
        scenario_lcoe.append(lcoe)
        scenario_capex_breakdown.append(capex_breakdown)
        scenario_opex_breakdown_annual.append(opex_breakdown_annual)
        scenario_pf.append(pf)
        scenario_electrolyzer_physics.append(electrolyzer_physics_results)
    df_aggregate = pd.DataFrame.from_dict(
        {
            "Design": [int(x) for x in design_options],
            "LCOH [$/kg]": scenario_lcoh,
            "LCOE [$/kWh]": scenario_lcoe,
        }
    )
    df_capex = pd.DataFrame(scenario_capex_breakdown)
    df_opex = pd.DataFrame(scenario_opex_breakdown_annual)

    df_capex.insert(0, "Design", design_options)
    df_opex.insert(0, "Design", design_options)

    # df_aggregate = df_aggregate.transpose()
    df_capex = df_capex.transpose()
    df_opex = df_opex.transpose()

    results_path = output_dir + "/combined_results/"
    if not os.path.exists(results_path):
        os.mkdir(results_path)
    df_aggregate.to_csv(results_path + "metrics.csv")
    df_capex.to_csv(results_path + "capex.csv")
    df_opex.to_csv(results_path + "opex.csv")
    return 0


def run_storage_options(output_dir="output/"):
    storage_types = ["pressure_vessel", "pipe", "salt_cavern", "none"]
    lcoe_list = []
    lcoh_list = []
    lcoh_with_grid_list = []
    lcoh_grid_only_list = []
    for storage_type in storage_types:
        lcoe, lcoh, _ = run_simulation(
            verbose=False,
            show_plots=False,
            save_plots=False,
            use_profast=True,
            incentive_option=1,
            plant_design_scenario=1,
            storage_type=storage_type,
            output_level=4,
            grid_connection=False,
            output_dir=output_dir,
        )
        lcoe_list.append(lcoe)
        lcoh_list.append(lcoh)

        # with grid
        _, lcoh_with_grid, lcoh_grid_only = run_simulation(
            verbose=False,
            show_plots=False,
            save_plots=False,
            use_profast=True,
            incentive_option=1,
            plant_design_scenario=1,
            storage_type=storage_type,
            output_level=4,
            grid_connection=True,
            output_dir=output_dir,
        )
        lcoh_with_grid_list.append(lcoh_with_grid)
        lcoh_grid_only_list.append(lcoh_grid_only)

    data_dict = {
        "Storage Type": storage_types,
        "LCOE [$/MW]": np.asarray(lcoe_list) * 1e3,
        "LCOH [$/kg]": lcoh_list,
        "LCOH with Grid [$/kg]": lcoh_with_grid_list,
        "LCOH Grid Only [$/kg]": lcoh_grid_only_list,
    }
    df = pd.DataFrame.from_dict(data_dict)

    savepath = output_dir + "data/"
    if not os.path.exists(savepath):
        os.makedirs(savepath)
    df.to_csv(savepath + "storage-types-and-matrics.csv")
    return 0<|MERGE_RESOLUTION|>--- conflicted
+++ resolved
@@ -158,13 +158,8 @@
                     self.orbit_config["plant"]["capacity"] * 1e6
                 )
 
-<<<<<<< HEAD
-
-def run_simulation(config: GreenHeartSimulationConfig):
-=======
 def setup_greenheart_simulation(config: GreenHeartSimulationConfig):
 
->>>>>>> 95b17381
     # run orbit for wind plant construction and other costs
     ## TODO get correct weather (wind, wave) inputs for ORBIT input (possibly via ERA5)
     if config.design_scenario["wind_location"] == "offshore":
@@ -200,11 +195,11 @@
                 "is being overwritten with the value from the greenheart_config",
                 UserWarning,
             )
-
-        if (
-            config.orbit_config["plant"]["turbine_spacing"]
-            != config.greenheart_config["site"]["wind_layout"]["turbine_spacing"]
-        ):
+            warnings.warn(f"'turbine_spacing' in the orbit_config was {config.orbit_config['plant']['turbine_spacing']}, but 'turbine_spacing' in" 
+                    f"greenheart_config was {config.greenheart_config['site']['wind_layout']['turbine_spacing']}. The 'turbine_spacing' value in the orbit_config"
+                    "is being overwritten with the value from the greenheart_config", UserWarning)
+            
+        if config.orbit_config["plant"]["row_spacing"] != config.greenheart_config["site"]["wind_layout"]["row_spacing"]:
             config.orbit_config["plant"].update(
                 {
                     "turbine_spacing": config.greenheart_config["site"]["wind_layout"][
@@ -212,7 +207,6 @@
                     ]
                 }
             )
-<<<<<<< HEAD
             warnings.warn(
                 f"site depth in the orbit_config was {config.orbit_config['plant']['turbine_spacing']}, but 'turbine_spacing' in"
                 f"greenheart_config was {config.greenheart_config['site']['wind_layout']['turbine_spacing']}. The 'turbine_spacing' value in the orbit_config"
@@ -224,13 +218,6 @@
             config.orbit_config["plant"]["row_spacing"]
             != config.greenheart_config["site"]["wind_layout"]["row_spacing"]
         ):
-=======
-            warnings.warn(f"'turbine_spacing' in the orbit_config was {config.orbit_config['plant']['turbine_spacing']}, but 'turbine_spacing' in" 
-                    f"greenheart_config was {config.greenheart_config['site']['wind_layout']['turbine_spacing']}. The 'turbine_spacing' value in the orbit_config"
-                    "is being overwritten with the value from the greenheart_config", UserWarning)
-            
-        if config.orbit_config["plant"]["row_spacing"] != config.greenheart_config["site"]["wind_layout"]["row_spacing"]:
->>>>>>> 95b17381
             config.orbit_config["plant"].update(
                 {
                     "row_spacing": config.greenheart_config["site"]["wind_layout"][
@@ -258,8 +245,6 @@
         )
     else:
         wind_cost_results = None
-<<<<<<< HEAD
-=======
         
     # override individual fin_model values with cost_info values
     if ("wind" in config.hopp_config["technologies"]) \
@@ -308,7 +293,6 @@
         warnings.warn(f"'om_batt_fixed_cost' in the battery 'fin_model' was {om_batt_fixed_cost}, but 'battery_om_per_kw' in" 
                 f"'cost_info' was {battery_om_per_kw}. The 'om_batt_fixed_cost' value in the battery 'fin_model'"
                 "is being overwritten with the value from the 'cost_info'", UserWarning)
->>>>>>> 95b17381
 
     # setup HOPP model
     hi = he_hopp.setup_hopp(

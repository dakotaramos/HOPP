<<<<<<< HEAD
"""
Author: Abhineet Gupta and Kaitlin Brunik
Created: 02/22/2024
Institution: National Renewable Energy Lab
Description: This file outputs 
Costs are in 2018 USD

Sources:
    - [1] 
"""

from typing import Dict, Union, Optional
=======
import copy
from typing import Dict, Union, Optional, Tuple
>>>>>>> a508f9b8
import ProFAST

import pandas as pd
from attrs import define, Factory, field


@define
class Feedstocks:
    """
    Represents the costs and consumption rates of various feedstocks and resources
    used in ammonia production.

    Attributes:
        electricity_cost (float): Cost per MWh of electricity.
        hydrogen_cost (float): Cost per kg of hydrogen.
        cooling_water_cost (float): Cost per gallon of cooling water.
        iron_based_catalyst_cost (float): Cost per kg of iron-based catalyst.
        oxygen_cost (float): Cost per kg of oxygen.
        electricity_consumption (float): Electricity consumption in MWh per kg of
            ammonia production, default is 0.1207 / 1000.
        hydrogen_consumption (float): Hydrogen consumption in kg per kg of ammonia
            production, default is 0.197284403.
        cooling_water_consumption (float): Cooling water consumption in gallons per
            kg of ammonia production, default is 0.049236824.
        iron_based_catalyst_consumption (float): Iron-based catalyst consumption in kg
            per kg of ammonia production, default is 0.000091295354067341.
        oxygen_byproduct (float): Oxygen byproduct in kg per kg of ammonia production,
            default is 0.29405077250145.
    """

    electricity_cost: float
    hydrogen_cost: float
    cooling_water_cost: float
    iron_based_catalyst_cost: float
    oxygen_cost: float
    electricity_consumption: float = 0.1207 / 1000
    hydrogen_consumption = 0.197284403
    cooling_water_consumption = 0.049236824
    iron_based_catalyst_consumption = 0.000091295354067341
    oxygen_byproduct = 0.29405077250145


@define
class AmmoniaCostModelConfig:
    """
    Configuration inputs for the ammonia cost model, including plant capacity and
    feedstock details.

    Attributes:
        plant_capacity_kgpy (float): Annual production capacity of the plant in kg.
        plant_capacity_factor (float): The ratio of actual production to maximum
            possible production over a year.
        feedstocks (Feedstocks): An instance of the `Feedstocks` class detailing the
            costs and consumption rates of resources used in production.
    """

    plant_capacity_kgpy: float
    plant_capacity_factor: float
    feedstocks: Feedstocks


@define
class AmmoniaCosts:
    """
    Base dataclass for calculated costs related to ammonia production, including
    capital expenditures (CapEx) and operating expenditures (OpEx).

    Attributes:
        capex_air_separation_crygenic (float): Capital cost for air separation.
        capex_haber_bosch (float): Capital cost for the Haber-Bosch process.
        capex_boiler (float): Capital cost for boilers.
        capex_cooling_tower (float): Capital cost for cooling towers.
        capex_direct (float): Direct capital costs.
        capex_depreciable_nonequipment (float): Depreciable non-equipment capital costs.
        land_cost (float): Cost of land.
        labor_cost (float): Annual labor cost.
        general_administration_cost (float): Annual general and administrative cost.
        property_tax_insurance (float): Annual property tax and insurance cost.
        maintenance_cost (float): Annual maintenance cost.
        total_fixed_operating_cost (float): Total annual fixed operating cost.
        H2_cost_in_startup_year (float): Hydrogen cost in the startup year.
        energy_cost_in_startup_year (float): Energy cost in the startup year.
        non_energy_cost_in_startup_year (float): Non-energy cost in the startup year.
        variable_cost_in_startup_year (float): Variable cost in the startup year.
        credits_byproduct (float): Credits from byproducts.
    """

    # CapEx
    capex_air_separation_crygenic: float
    capex_haber_bosch: float
    capex_boiler: float
    capex_cooling_tower: float
    capex_direct: float
    capex_depreciable_nonequipment: float
    land_cost: float

    # Fixed OpEx
    labor_cost: float
    general_administration_cost: float
    property_tax_insurance: float
    maintenance_cost: float
    total_fixed_operating_cost: float

    # Feedstock and Byproduct costs
    H2_cost_in_startup_year: float
    energy_cost_in_startup_year: float
    non_energy_cost_in_startup_year: float
    variable_cost_in_startup_year: float
    credits_byproduct: float


@define
class AmmoniaCostModelOutputs(AmmoniaCosts):
    """
    Outputs from the ammonia cost model, extending `AmmoniaCosts` with total capital
    expenditure calculations.

    Attributes:
        capex_total (float): The total capital expenditure for the ammonia plant.
    """

    # CapEx
    capex_total: float


def run_ammonia_model(
    plant_capacity_kgpy: float, plant_capacity_factor: float
) -> float:
    """
    Calculates the annual ammonia production in kilograms based on the plant's
    capacity and its capacity factor.

    Args:
        plant_capacity_kgpy (float): The plant's annual capacity in kilograms per year.
        plant_capacity_factor (float): The capacity factor of the plant, a ratio of
            its actual output over a period of time to its potential output if it
            were possible for it to operate at full capacity continuously over the
            same period.

    Returns:
        float: The calculated annual ammonia production in kilograms per year.
    """
    ammonia_production_kgpy = plant_capacity_kgpy * plant_capacity_factor

    return ammonia_production_kgpy

@define
class AmmoniaCapacityModelConfig:
    """
    Configuration inputs for the ammonia capacity sizing model, including plant capacity and
    feedstock details.

    Attributes:
        hydrogen_amount_kgpy Optional (float): The amount of hydrogen available in kilograms 
            per year to make ammonia.
        desired_ammonia_kgpy Optional (float): The amount of desired ammonia production in
            kilograms per year.
        input_capacity_factor_estimate (float): The estimated ammonia plant capacity factor.
        feedstocks (Feedstocks): An instance of the `Feedstocks` class detailing the
            costs and consumption rates of resources used in production.
    """
    input_capacity_factor_estimate: float
    feedstocks: Feedstocks
    hydrogen_amount_kgpy: Optional[float] = field(default=None)
    desired_ammonia_kgpy: Optional[float] = field(default=None)


    def __attrs_post_init__(self):
        if self.hydrogen_amount_kgpy is None and self.desired_ammonia_kgpy is None:
            raise ValueError("`hydrogen_amount_kgpy` or `desired_ammonia_kgpy` is a required input.")

        if self.hydrogen_amount_kgpy and self.desired_ammonia_kgpy:
            raise ValueError("can only select one input: `hydrogen_amount_kgpy` or `desired_ammonia_kgpy`.")

@define
class AmmoniaCapacityModelOutputs:
    """
    Outputs from the ammonia plant capacity size model.

    Attributes:
        ammonia_plant_capacity_kgpy (float): If amount of hydrogen in kilograms per year is input, 
            the size of the ammonia plant in kilograms per year is output.
        hydrogen_amount_kgpy (float): If amount of ammonia production in kilograms per year is input, 
            the amount of necessary hydrogen feedstock in kilograms per year is output.
    """
    ammonia_plant_capacity_kgpy: float
    hydrogen_amount_kgpy: float

def run_size_ammonia_plant_capacity(config: AmmoniaCapacityModelConfig) -> AmmoniaCapacityModelOutputs:
    """
    Calculates either the annual ammonia production in kilograms based on plant capacity and
    available hydrogen or the amount of required hydrogen based on a desired ammonia production.

    Args:
        config (AmmoniaCapacityModelConfig):
            Configuration object containing all necessary parameters for the capacity sizing,
            including capacity factor estimate and feedstock costs.

    Returns:
        AmmoniaCapacityModelOutputs: An object containing ammonia plant capacity in kilograms
        per year and amount of hydrogen required in kilograms per year.

    """
    if config.hydrogen_amount_kgpy:
        ammonia_plant_capacity_kgpy = (config.hydrogen_amount_kgpy 
            / config.feedstocks.hydrogen_consumption 
            * config.input_capacity_factor_estimate
        )
        hydrogen_amount_kgpy = config.hydrogen_amount_kgpy

    if config.desired_ammonia_kgpy:
        hydrogen_amount_kgpy = (config.desired_ammonia_kgpy
            * config.feedstocks.hydrogen_consumption
            / config.input_capacity_factor_estimate
        )
        ammonia_plant_capacity_kgpy = (config.desired_ammonia_kgpy 
            / config.input_capacity_factor_estimate
        )

    return AmmoniaCapacityModelOutputs(
        ammonia_plant_capacity_kgpy=ammonia_plant_capacity_kgpy,
        hydrogen_amount_kgpy=hydrogen_amount_kgpy
    )

def run_ammonia_cost_model(config: AmmoniaCostModelConfig) -> AmmoniaCostModelOutputs:
    """
    Calculates the various costs associated with ammonia production, including
    capital expenditures (CapEx), operating expenditures (OpEx), and credits from
    byproducts, based on the provided configuration settings.

    Args:
        config (AmmoniaCostModelConfig): Configuration object containing all necessary
            parameters for the cost calculation, including plant capacity, capacity
            factor, and feedstock costs.

    Returns:
        AmmoniaCostModelOutputs: Object containing detailed breakdowns of calculated
            costs, including total capital expenditure, operating costs, and credits
            from byproducts.
    """
    feedstocks = config.feedstocks

    model_year_CEPCI = 596.2  # TODO: what year
    equation_year_CEPCI = 541.7  # TODO: what year

    # scale with respect to a baseline plant (What is this?)
    scaling_ratio = config.plant_capacity_kgpy / (365.0 * 1266638.4)

    # -------------------------------CapEx Costs------------------------------
    scaling_factor_equipment = 0.6

    capex_scale_factor = scaling_ratio**scaling_factor_equipment
    capex_air_separation_crygenic = (
        model_year_CEPCI / equation_year_CEPCI * 22506100 * capex_scale_factor
    )
    capex_haber_bosch = (
        model_year_CEPCI / equation_year_CEPCI * 18642800 * capex_scale_factor
    )
    capex_boiler = model_year_CEPCI / equation_year_CEPCI * 7069100 * capex_scale_factor
    capex_cooling_tower = (
        model_year_CEPCI / equation_year_CEPCI * 4799200 * capex_scale_factor
    )
    capex_direct = (
        capex_air_separation_crygenic
        + capex_haber_bosch
        + capex_boiler
        + capex_cooling_tower
    )
    capex_depreciable_nonequipment = (
        capex_direct * 0.42 + 4112701.84103543 * scaling_ratio
    )
    capex_total = capex_direct + capex_depreciable_nonequipment
    land_cost = capex_depreciable_nonequipment  # TODO: determine if this is the right method or the one in Fixed O&M costs

    # -------------------------------Fixed O&M Costs------------------------------
    scaling_factor_labor = 0.25
    labor_cost = 57 * 50 * 2080 * scaling_ratio**scaling_factor_labor
    general_administration_cost = labor_cost * 0.2
    property_tax_insurance = capex_total * 0.02
    maintenance_cost = capex_direct * 0.005 * scaling_ratio**scaling_factor_equipment
    land_cost = 2500000 * capex_scale_factor
    total_fixed_operating_cost = (
        land_cost
        + labor_cost
        + general_administration_cost
        + property_tax_insurance
        + maintenance_cost
    )

    # -------------------------------Feedstock Costs------------------------------
    H2_cost_in_startup_year = (
        feedstocks.hydrogen_cost
        * feedstocks.hydrogen_consumption
        * config.plant_capacity_kgpy
        * config.plant_capacity_factor
    )
    energy_cost_in_startup_year = (
        feedstocks.electricity_cost
        * feedstocks.electricity_consumption
        * config.plant_capacity_kgpy
        * config.plant_capacity_factor
    )
    non_energy_cost_in_startup_year = (
        (
            (feedstocks.cooling_water_cost * feedstocks.cooling_water_consumption)
            + (
                feedstocks.iron_based_catalyst_cost
                * feedstocks.iron_based_catalyst_consumption
            )
        )
        * config.plant_capacity_kgpy
        * config.plant_capacity_factor
    )
    variable_cost_in_startup_year = (
        energy_cost_in_startup_year + non_energy_cost_in_startup_year
    )
    # -------------------------------Byproduct Costs------------------------------
    credits_byproduct = (
        feedstocks.oxygen_cost
        * feedstocks.oxygen_byproduct
        * config.plant_capacity_kgpy
        * config.plant_capacity_factor
    )

    return AmmoniaCostModelOutputs(
        # Capex
        capex_air_separation_crygenic=capex_air_separation_crygenic,
        capex_haber_bosch=capex_haber_bosch,
        capex_boiler=capex_boiler,
        capex_cooling_tower=capex_cooling_tower,
        capex_direct=capex_direct,
        capex_depreciable_nonequipment=capex_depreciable_nonequipment,
        capex_total=capex_total,
        land_cost=land_cost,
        # Fixed OpEx
        labor_cost=labor_cost,
        general_administration_cost=general_administration_cost,
        property_tax_insurance=property_tax_insurance,
        maintenance_cost=maintenance_cost,
        total_fixed_operating_cost=total_fixed_operating_cost,
        # Feedstock & Byproducts
        H2_cost_in_startup_year=H2_cost_in_startup_year,
        energy_cost_in_startup_year=energy_cost_in_startup_year,
        non_energy_cost_in_startup_year=non_energy_cost_in_startup_year,
        variable_cost_in_startup_year=variable_cost_in_startup_year,
        credits_byproduct=credits_byproduct,
    )


@define
class AmmoniaFinanceModelConfig:
    """
    Configuration for the financial model of an ammonia production plant, including
    operational parameters, cost inputs, and financial assumptions.

    Attributes:
        plant_life (int): Expected operational life of the plant in years.
        plant_capacity_kgpy (float): Annual production capacity of the plant in kilograms.
        plant_capacity_factor (float): The fraction of the year that the plant operates
            at full capacity.
        grid_prices (Dict[str, float]): Electricity prices per kWh, indexed by year.
        feedstocks (Feedstocks): Instance of `Feedstocks` detailing costs and consumption
            rates of inputs.
        costs (Union[AmmoniaCosts, AmmoniaCostModelOutputs]): Pre-calculated capital and
            operating costs for the plant.
        financial_assumptions (Dict[str, float]): Key financial metrics and assumptions
            for the model, such as discount rate and inflation rate. Default is an
            empty dict but should be populated with relevant values.
        install_years (int): Number of years over which the plant is installed and
            ramped up to full production, default is 3 years.
        gen_inflation (float): General inflation rate, default is 0.0.
    """

    plant_life: int
    plant_capacity_kgpy: float
    plant_capacity_factor: float
    grid_prices: Dict[str, float]
    feedstocks: Feedstocks
    costs: Union[AmmoniaCosts, AmmoniaCostModelOutputs]
    financial_assumptions: Dict[str, float] = Factory(dict)
    install_years: int = 3
    gen_inflation: float = 0.0


@define
class AmmoniaFinanceModelOutputs:
    """
    Outputs from the financial model of an ammonia production plant, providing detailed
    financial analysis and projections.

    Attributes:
        sol (dict): Solution to the financial model, containing key performance indicators
            like Net Present Value (NPV), Internal Rate of Return (IRR), and payback
            period.
        summary (dict): Summary of the financial analysis, providing a high-level overview
            of the plant's financial viability.
        price_breakdown (pd.DataFrame): Detailed breakdown of costs contributing to the
            production price of ammonia.
        ammonia_price_breakdown (dict): Breakdown of the ammonia production cost into
            component costs, showing the contribution of each cost element to the
            overall production cost.
    """

    sol: dict
    summary: dict
    price_breakdown: pd.DataFrame


def run_ammonia_finance_model(
    config: AmmoniaFinanceModelConfig,
) -> AmmoniaFinanceModelOutputs:
    """
    Executes the financial analysis for an ammonia production plant based on the
    provided configuration settings. This analysis includes calculating the Net
    Present Value (NPV), Internal Rate of Return (IRR), payback period, and
    providing a detailed cost breakdown for producing ammonia.

    This function leverages the configuration specified in `AmmoniaFinanceModelConfig`,
    including plant operational parameters, grid prices, feedstock costs, pre-calculated
    CapEx and OpEx, and financial assumptions to evaluate the financial performance of
    the ammonia production facility.

    Args:
        config (AmmoniaFinanceModelConfig): Configuration object containing all the
            necessary parameters for the financial analysis, including assumptions
            and pre-calculated cost inputs.

    Returns:
        AmmoniaFinanceModelOutputs: An object containing the results of the financial
            analysis. This includes a solution dictionary with key financial metrics,
            a summary of the financial viability, a price breakdown of ammonia
            production costs, and a detailed breakdown of how each cost component
            contributes to the overall cost of ammonia.
    """
    feedstocks = config.feedstocks
    costs = config.costs

    # Set up ProFAST
    pf = ProFAST.ProFAST("blank")

    # apply all params passed through from config
    for param, val in config.financial_assumptions.items():
        pf.set_params(param, val)

    analysis_start = int(list(config.grid_prices.keys())[0]) - config.install_years

    # Fill these in - can have most of them as 0 also
    pf.set_params(
        "commodity",
        {
            "name": "Ammonia",
            "unit": "kg",
            "initial price": 1000,
            "escalation": config.gen_inflation,
        },
    )
    pf.set_params("capacity", config.plant_capacity_kgpy / 365)  # units/day
    pf.set_params(
        "maintenance",
        {"value": 0, "escalation": config.gen_inflation},
    )
    pf.set_params("analysis start year", analysis_start)
    pf.set_params("operating life", config.plant_life)
    pf.set_params("installation months", 12 * config.install_years)
    pf.set_params(
        "installation cost",
        {
            "value": costs.total_fixed_operating_cost,
            "depr type": "Straight line",
            "depr period": 4,
            "depreciable": False,
        },
    )
    pf.set_params("non depr assets", costs.land_cost)
    pf.set_params(
        "end of proj sale non depr assets",
        costs.land_cost * (1 + config.gen_inflation) ** config.plant_life,
    )
    pf.set_params("demand rampup", 0)
    pf.set_params("long term utilization", config.plant_capacity_factor)
    pf.set_params("credit card fees", 0)
    pf.set_params("sales tax", 0)
    pf.set_params(
        "license and permit", {"value": 00, "escalation": config.gen_inflation}
    )
    pf.set_params("rent", {"value": 0, "escalation": config.gen_inflation})
    pf.set_params("property tax and insurance", 0)
    pf.set_params("admin expense", 0)
    pf.set_params("sell undepreciated cap", True)
    pf.set_params("tax losses monetized", True)
    pf.set_params("general inflation rate", config.gen_inflation)
    pf.set_params("debt type", "Revolving debt")
    pf.set_params("cash onhand", 1)

    # ----------------------------------- Add capital items to ProFAST ----------------
    pf.add_capital_item(
        name="Air Separation by Cryogenic",
        cost=costs.capex_air_separation_crygenic,
        depr_type="MACRS",
        depr_period=7,
        refurb=[0],
    )
    pf.add_capital_item(
        name="Haber Bosch",
        cost=costs.capex_haber_bosch,
        depr_type="MACRS",
        depr_period=7,
        refurb=[0],
    )
    pf.add_capital_item(
        name="Boiler and Steam Turbine",
        cost=costs.capex_boiler,
        depr_type="MACRS",
        depr_period=7,
        refurb=[0],
    )
    pf.add_capital_item(
        name="Cooling Tower",
        cost=costs.capex_cooling_tower,
        depr_type="MACRS",
        depr_period=7,
        refurb=[0],
    )
    pf.add_capital_item(
        name="Depreciable Nonequipment",
        cost=costs.capex_depreciable_nonequipment,
        depr_type="MACRS",
        depr_period=7,
        refurb=[0],
    )

    # -------------------------------------- Add fixed costs--------------------------------
    pf.add_fixed_cost(
        name="Labor Cost",
        usage=1,
        unit="$/year",
        cost=costs.labor_cost,
        escalation=config.gen_inflation,
    )
    pf.add_fixed_cost(
        name="Maintenance Cost",
        usage=1,
        unit="$/year",
        cost=costs.maintenance_cost,
        escalation=config.gen_inflation,
    )
    pf.add_fixed_cost(
        name="Administrative Expense",
        usage=1,
        unit="$/year",
        cost=costs.general_administration_cost,
        escalation=config.gen_inflation,
    )
    pf.add_fixed_cost(
        name="Property tax and insurance",
        usage=1,
        unit="$/year",
        cost=costs.property_tax_insurance,
        escalation=0.0,
    )

    # ---------------------- Add feedstocks, note the various cost options-------------------
    pf.add_feedstock(
        name="Hydrogen",
        usage=feedstocks.hydrogen_consumption,
        unit="kilogram of hydrogen per kilogram of ammonia",
        cost=feedstocks.hydrogen_cost,
        escalation=config.gen_inflation,
    )

    pf.add_feedstock(
        name="Electricity",
        usage=feedstocks.electricity_consumption,
        unit="MWh per kilogram of ammonia",
        cost=config.grid_prices,
        escalation=config.gen_inflation,
    )
    pf.add_feedstock(
        name="Cooling water",
        usage=feedstocks.cooling_water_consumption,
        unit="Gallon per kilogram of ammonia",
        cost=feedstocks.cooling_water_cost,
        escalation=config.gen_inflation,
    )
    pf.add_feedstock(
        name="Iron based catalyst",
        usage=feedstocks.iron_based_catalyst_consumption,
        unit="kilogram of catalyst per kilogram of ammonia",
        cost=feedstocks.iron_based_catalyst_cost,
        escalation=config.gen_inflation,
    )
    pf.add_coproduct(
        name="Oxygen byproduct",
        usage=feedstocks.oxygen_byproduct,
        unit="kilogram of oxygen per kilogram of ammonia",
        cost=feedstocks.oxygen_cost,
        escalation=config.gen_inflation,
    )

    # ------------------------------ Set up outputs ---------------------------

    sol = pf.solve_price()
    summary = pf.get_summary_vals()
    price_breakdown = pf.get_cost_breakdown()

    return AmmoniaFinanceModelOutputs(
        sol=sol,
        summary=summary,
        price_breakdown=price_breakdown,
    )

def run_ammonia_full_model(greenheart_config: dict) -> Tuple[AmmoniaCapacityModelOutputs, AmmoniaCostModelOutputs, AmmoniaFinanceModelOutputs]:
    """
    Runs the full ammonia production model, including capacity sizing, cost calculation,

    Args:
        greenheart_config (dict): Configuration settings for the ammonia production model,
            including capacity, costs, and financial assumptions.

    Returns:
        Tuple[AmmoniaCapacityModelOutputs, AmmoniaCostModelOutputs, AmmoniaFinanceModelOutputs]:
            A tuple containing the outputs of the ammonia capacity model, ammonia cost
            model, and ammonia finance model.
    """
    # this is likely to change as we refactor to use config dataclasses, but for now
    # we'll just copy the config and modify it as needed
    config = copy.deepcopy(greenheart_config)

    ammonia_costs = config["ammonia"]["costs"]
    ammonia_capacity = config["ammonia"]["capacity"]
    feedstocks = Feedstocks(**ammonia_costs["feedstocks"])

    # run ammonia capacity model to get ammonia plant size
    capacity_config = AmmoniaCapacityModelConfig(
        feedstocks=feedstocks,
        **ammonia_capacity
    )
    ammonia_capacity = run_size_ammonia_plant_capacity(capacity_config)

    # run ammonia cost model
    ammonia_costs["feedstocks"] = feedstocks
    ammonia_cost_config = AmmoniaCostModelConfig(
        plant_capacity_factor=capacity_config.input_capacity_factor_estimate,
        plant_capacity_kgpy=ammonia_capacity.ammonia_plant_capacity_kgpy,
        **ammonia_costs
    )
    ammonia_cost_config.plant_capacity_kgpy = (
        ammonia_capacity.ammonia_plant_capacity_kgpy
    )
    ammonia_costs = run_ammonia_cost_model(ammonia_cost_config)

    # run ammonia finance model
    ammonia_finance = config["ammonia"]["finances"]
    ammonia_finance["feedstocks"] = feedstocks

    ammonia_finance_config = AmmoniaFinanceModelConfig(
        plant_capacity_kgpy=ammonia_capacity.ammonia_plant_capacity_kgpy,
        plant_capacity_factor=capacity_config.input_capacity_factor_estimate,
        costs=ammonia_costs,
        **ammonia_finance
    )
    ammonia_finance = run_ammonia_finance_model(ammonia_finance_config)

    return (
        ammonia_capacity,
        ammonia_costs,
        ammonia_finance,
    )<|MERGE_RESOLUTION|>--- conflicted
+++ resolved
@@ -1,20 +1,5 @@
-<<<<<<< HEAD
-"""
-Author: Abhineet Gupta and Kaitlin Brunik
-Created: 02/22/2024
-Institution: National Renewable Energy Lab
-Description: This file outputs 
-Costs are in 2018 USD
-
-Sources:
-    - [1] 
-"""
-
-from typing import Dict, Union, Optional
-=======
 import copy
 from typing import Dict, Union, Optional, Tuple
->>>>>>> a508f9b8
 import ProFAST
 
 import pandas as pd

--- conflicted
+++ resolved
@@ -1,5 +1,3 @@
-<<<<<<< HEAD
-=======
 import numpy as np
 import matplotlib.pyplot as plt
 from matplotlib import ticker
@@ -446,5 +444,4 @@
             print("Average", key, " ", np.average(desal_results[key]))
         print("\n")
 
-    return desal_results
->>>>>>> c12c7140
+    return desal_results
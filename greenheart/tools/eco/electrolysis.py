--- conflicted
+++ resolved
@@ -14,12 +14,6 @@
 from greenheart.simulation.technologies.hydrogen.electrolysis.pem_mass_and_footprint import (
     footprint as run_electrolyzer_footprint,
 )
-<<<<<<< HEAD
-from greenheart.simulation.technologies.hydrogen.electrolysis.H2_cost_model import basic_H2_cost_model
-from greenheart.simulation.technologies.hydrogen.electrolysis.PEM_costs_Singlitico_model import PEMCostsSingliticoModel
-from greenheart.simulation.technologies.hydrogen.electrolysis.run_h2_PEM import run_h2_PEM
-from greenheart.simulation.technologies.hydrogen.electrolysis.PEM_H2_LT_electrolyzer_Clusters import PEM_H2_Clusters as PEMClusters
-=======
 from greenheart.simulation.technologies.hydrogen.electrolysis.H2_cost_model import (
     basic_H2_cost_model,
 )
@@ -31,9 +25,11 @@
 from greenheart.simulation.technologies.hydrogen.electrolysis.run_h2_PEM import (
     run_h2_PEM,
 )
+from greenheart.simulation.technologies.hydrogen.electrolysis.PEM_H2_LT_electrolyzer_Clusters import (
+    PEM_H2_Clusters as PEMClusters,
+)
 
 # from electrolyzer import run_electrolyzer
->>>>>>> a508f9b8
 
 
 def run_electrolyzer_physics(
@@ -48,7 +44,6 @@
 
     electrolyzer_size_mw = greenheart_config["electrolyzer"]["rating"]
     electrolyzer_capex_kw = greenheart_config["electrolyzer"]["electrolyzer_capex"]
-<<<<<<< HEAD
     
     # IF GRID CONNECTED
     if greenheart_config["project_parameters"]["grid_connection"]:
@@ -78,7 +73,7 @@
     
     H2_Results, h2_ts, h2_tot, power_to_electrolyzer_kw = run_h2_PEM(electrical_generation_timeseries=energy_to_electrolyzer_kw, 
                electrolyzer_size=electrolyzer_size_mw,
-               useful_life=useful_life, # EG: should be in years for full plant life - only used in financial model
+               useful_life=greenheart_config["project_parameters"]["project_lifetime"], # EG: should be in years for full plant life - only used in financial model
                n_pem_clusters=n_pem_clusters,  
                pem_control_type=greenheart_config["electrolyzer"]["pem_control_type"],
                electrolyzer_direct_cost_kw=electrolyzer_capex_kw, 
@@ -88,51 +83,6 @@
                debug_mode = False,
                verbose=verbose
                )
-=======
-
-    if greenheart_config["project_parameters"]["grid_connection"]:
-        energy_to_electrolyzer_kw = np.ones(
-            365 * 24 - 4 * 7 * 12
-        ) * (  # TODO why the subtraction here?
-            electrolyzer_size_mw * 1e3
-        )
-    else:
-        energy_to_electrolyzer_kw = np.asarray(
-            hopp_results["combined_hybrid_power_production_hopp"]
-        )
-    # calculate utilization rate
-    energy_capacity = electrolyzer_size_mw * 365 * 24  # MWh
-    energy_available = sum(energy_to_electrolyzer_kw) * 1e-3  # MWh
-    capacity_factor_electrolyzer = energy_available / energy_capacity
-
-    ## run using greensteel model
-    pem_param_dict = {
-        "Modify EOL Degradation Value": False,
-        "EOL Rated Efficiency Drop": 0.1,
-        "Modify BOL Eff": False,
-        "BOL Eff [kWh/kg-H2]": 0.95,
-    }
-
-    # TODO get electrolyzer params from input yaml
-    H2_Results, h2_ts, h2_tot, energy_input_to_electrolyzer = run_h2_PEM(
-        electrical_generation_timeseries=energy_to_electrolyzer_kw,
-        electrolyzer_size=electrolyzer_size_mw,
-        useful_life=greenheart_config["project_parameters"][
-            "project_lifetime"
-        ],  # EG: should be in years for full plant life - only used in financial model
-        n_pem_clusters=1,
-        electrolysis_scale=None,
-        pem_control_type="simple",
-        electrolyzer_direct_cost_kw=electrolyzer_capex_kw,
-        user_defined_pem_param_dictionary=pem_param_dict,
-        use_degradation_penalty=True,
-        grid_connection_scenario="off-grid",  # if not offgrid, assumes stead h2 demand in kgphr for full year
-        hydrogen_production_capacity_required_kgphr=0,
-        debug_mode=False,
-        turndown_ratio=0.1,
-        verbose=verbose,
-    )
->>>>>>> a508f9b8
 
     # calculate mass and foorprint of system
     mass_kg = run_electrolyzer_mass(electrolyzer_size_mw)
@@ -149,14 +99,7 @@
 
     if verbose:
         print("\nElectrolyzer Physics:")  # 61837444.34555772 145297297.29729727
-<<<<<<< HEAD
         print("H2 Produced Annually (tonnes): ", H2_Results["Life: Annual H2 production [kg/year]"]*1E-3)
-=======
-        print(
-            "H2 Produced Annually (tonnes): ",
-            H2_Results["hydrogen_annual_output"] * 1e-3,
-        )
->>>>>>> a508f9b8
         print(
             "Max H2 hourly (tonnes): ",
             max(H2_Results["Hydrogen Hourly Production [kg/hr]"]) * 1e-3,
@@ -302,13 +245,9 @@
     ]
     nturbines = hopp_config["technologies"]["wind"]["num_turbines"]
 
-<<<<<<< HEAD
-    electrolyzer_cost_model = greenheart_config["electrolyzer"]["cost_model"] # can be "basic" or "singlitico2021"
-=======
     electrolyzer_cost_model = greenheart_config["electrolyzer"][
-        "model"
+        "cost_model"
     ]  # can be "basic" or "singlitico2021"
->>>>>>> a508f9b8
 
     # run hydrogen production cost model - from hopp examples
     if design_scenario["electrolyzer_location"] == "onshore":

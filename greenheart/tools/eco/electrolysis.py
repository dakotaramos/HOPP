import numpy as np
import matplotlib.pyplot as plt
from matplotlib import ticker
import os

# import hopp.tools.hopp_tools as hopp_tools

from greenheart.simulation.technologies.hydrogen.desal.desal_model_eco import (
    RO_desal_eco as RO_desal,
)
from greenheart.simulation.technologies.hydrogen.electrolysis.pem_mass_and_footprint import (
    mass as run_electrolyzer_mass,
)
from greenheart.simulation.technologies.hydrogen.electrolysis.pem_mass_and_footprint import (
    footprint as run_electrolyzer_footprint,
)
from greenheart.simulation.technologies.hydrogen.electrolysis.H2_cost_model import (
    basic_H2_cost_model,
)
from greenheart.simulation.technologies.hydrogen.electrolysis.PEM_costs_Singlitico_model import (
    PEMCostsSingliticoModel,
)

# from hopp.simulation.technologies.hydrogen.electrolysis.run_h2_PEM_eco import run_h2_PEM
from greenheart.simulation.technologies.hydrogen.electrolysis.run_h2_PEM import (
    run_h2_PEM,
)
from greenheart.simulation.technologies.hydrogen.electrolysis.PEM_H2_LT_electrolyzer_Clusters import (
    PEM_H2_Clusters as PEMClusters,
)

# from electrolyzer import run_electrolyzer


def run_electrolyzer_physics(
    hopp_results,
    greenheart_config,
    wind_resource,
    design_scenario,
    show_plots=False,
    save_plots=False,
    verbose=False,
):

    electrolyzer_size_mw = greenheart_config["electrolyzer"]["rating"]
    electrolyzer_capex_kw = greenheart_config["electrolyzer"]["electrolyzer_capex"]
<<<<<<< HEAD
    
    # IF GRID CONNECTED
    if greenheart_config["project_parameters"]["grid_connection"]:
        #NOTE: if grid-connected, it assumes that hydrogen demand is input and there is not
        # multi-cluster control strategies. This capability exists at the cluster level, not at the
        # system level.
        if greenheart_config["electrolyzer"]["sizing"]["hydrogen_dmd"] is not None:
            grid_connection_scenario='grid-only'
            hydrogen_production_capacity_required_kgphr=greenheart_config["electrolyzer"]["sizing"]["hydrogen_dmd"]
            energy_to_electrolyzer_kw = []
        else:
            grid_connection_scenario='off-grid'
            hydrogen_production_capacity_required_kgphr = []
            energy_to_electrolyzer_kw = np.ones(8760)*electrolyzer_size_mw*1e3
    # IF NOT GRID CONNECTED
    else:
        hydrogen_production_capacity_required_kgphr = []
        grid_connection_scenario = 'off-grid'
        energy_to_electrolyzer_kw = np.asarray(hopp_results[
            "combined_hybrid_power_production_hopp"
        ])
    n_pem_clusters = electrolyzer_size_mw//greenheart_config["electrolyzer"]["cluster_rating_MW"]
        
    ## run using greensteel model
    pem_param_dict = {
        "eol_eff_percent_loss":greenheart_config["electrolyzer"]["eol_eff_percent_loss"],
        "uptime_hours_until_eol": greenheart_config["electrolyzer"]["uptime_hours_until_eol"],
        "include_degradation_penalty":greenheart_config["electrolyzer"]["include_degradation_penalty"],
        "turndown_ratio":greenheart_config["electrolyzer"]["turndown_ratio"],
    }
    
    H2_Results, h2_ts, h2_tot, power_to_electrolyzer_kw = run_h2_PEM(electrical_generation_timeseries=energy_to_electrolyzer_kw, 
               electrolyzer_size=electrolyzer_size_mw,
               useful_life=greenheart_config["project_parameters"]["project_lifetime"], # EG: should be in years for full plant life - only used in financial model
               n_pem_clusters=n_pem_clusters,  
               pem_control_type=greenheart_config["electrolyzer"]["pem_control_type"],
               electrolyzer_direct_cost_kw=electrolyzer_capex_kw, 
               user_defined_pem_param_dictionary=pem_param_dict,
               grid_connection_scenario=grid_connection_scenario, # if not offgrid, assumes steady h2 demand in kgphr for full year
               hydrogen_production_capacity_required_kgphr=hydrogen_production_capacity_required_kgphr,
               debug_mode = False,
               verbose=verbose
               )
=======

    # IF GRID CONNECTED
    if greenheart_config["project_parameters"]["grid_connection"]:
        # NOTE: if grid-connected, it assumes that hydrogen demand is input and there is not
        # multi-cluster control strategies. This capability exists at the cluster level, not at the
        # system level.
        if greenheart_config["electrolyzer"]["sizing"]["hydrogen_dmd"] is not None:
            grid_connection_scenario = "grid-only"
            hydrogen_production_capacity_required_kgphr = greenheart_config[
                "electrolyzer"
            ]["sizing"]["hydrogen_dmd"]
            energy_to_electrolyzer_kw = []
        else:
            grid_connection_scenario = "off-grid"
            hydrogen_production_capacity_required_kgphr = []
            energy_to_electrolyzer_kw = np.ones(8760) * electrolyzer_size_mw * 1e3
    # IF NOT GRID CONNECTED
    else:
        hydrogen_production_capacity_required_kgphr = []
        grid_connection_scenario = "off-grid"
        energy_to_electrolyzer_kw = np.asarray(
            hopp_results["combined_hybrid_power_production_hopp"]
        )
    n_pem_clusters = (
        electrolyzer_size_mw // greenheart_config["electrolyzer"]["cluster_rating_MW"]
    )

    ## run using greensteel model
    pem_param_dict = {
        "eol_eff_percent_loss": greenheart_config["electrolyzer"][
            "eol_eff_percent_loss"
        ],
        "uptime_hours_until_eol": greenheart_config["electrolyzer"][
            "uptime_hours_until_eol"
        ],
        "include_degradation_penalty": greenheart_config["electrolyzer"][
            "include_degradation_penalty"
        ],
        "turndown_ratio": greenheart_config["electrolyzer"]["turndown_ratio"],
    }

    H2_Results, h2_ts, h2_tot, power_to_electrolyzer_kw = run_h2_PEM(
        electrical_generation_timeseries=energy_to_electrolyzer_kw,
        electrolyzer_size=electrolyzer_size_mw,
        useful_life=greenheart_config["project_parameters"][
            "project_lifetime"
        ],  # EG: should be in years for full plant life - only used in financial model
        n_pem_clusters=n_pem_clusters,
        pem_control_type=greenheart_config["electrolyzer"]["pem_control_type"],
        electrolyzer_direct_cost_kw=electrolyzer_capex_kw,
        user_defined_pem_param_dictionary=pem_param_dict,
        grid_connection_scenario=grid_connection_scenario,  # if not offgrid, assumes steady h2 demand in kgphr for full year
        hydrogen_production_capacity_required_kgphr=hydrogen_production_capacity_required_kgphr,
        debug_mode=False,
        verbose=verbose,
    )
>>>>>>> 17d1ac92

    # calculate mass and foorprint of system
    mass_kg = run_electrolyzer_mass(electrolyzer_size_mw)
    footprint_m2 = run_electrolyzer_footprint(electrolyzer_size_mw)

    # store results for return
    electrolyzer_physics_results = {
        "H2_Results": H2_Results,
        "capacity_factor": H2_Results["Life: Capacity Factor"],
        "equipment_mass_kg": mass_kg,
        "equipment_footprint_m2": footprint_m2,
        "power_to_electrolyzer_kw": power_to_electrolyzer_kw,
    }

    if verbose:
        print("\nElectrolyzer Physics:")  # 61837444.34555772 145297297.29729727
<<<<<<< HEAD
        print("H2 Produced Annually (tonnes): ", H2_Results["Life: Annual H2 production [kg/year]"]*1E-3)
=======
        print(
            "H2 Produced Annually (tonnes): ",
            H2_Results["Life: Annual H2 production [kg/year]"] * 1e-3,
        )
>>>>>>> 17d1ac92
        print(
            "Max H2 hourly (tonnes): ",
            max(H2_Results["Hydrogen Hourly Production [kg/hr]"]) * 1e-3,
        )
        print(
            "Max H2 daily (tonnes): ",
            max(
                np.convolve(
<<<<<<< HEAD
                    H2_Results["Hydrogen Hourly Production [kg/hr]"], np.ones(24), mode="valid"
=======
                    H2_Results["Hydrogen Hourly Production [kg/hr]"],
                    np.ones(24),
                    mode="valid",
>>>>>>> 17d1ac92
                )
            )
            * 1e-3,
        )
<<<<<<< HEAD
        
        prodrate = 1.0 / round(H2_Results['Rated BOL: Efficiency [kWh/kg]'],2) # kg/kWh
=======

        prodrate = 1.0 / round(
            H2_Results["Rated BOL: Efficiency [kWh/kg]"], 2
        )  # kg/kWh
>>>>>>> 17d1ac92
        roughest = power_to_electrolyzer_kw * prodrate
        print("Energy to electrolyzer (kWh): ", sum(power_to_electrolyzer_kw))
        print(
            "Energy per kg (kWh/kg): ",
<<<<<<< HEAD
            H2_Results['Sim: Total Input Power [kWh]'] / H2_Results['Sim: Total H2 Produced [kg]'],
=======
            H2_Results["Sim: Total Input Power [kWh]"]
            / H2_Results["Sim: Total H2 Produced [kg]"],
>>>>>>> 17d1ac92
        )
        print("Max hourly based on est kg/kWh (kg): ", max(roughest))
        print(
            "Max daily rough est (tonnes): ",
            max(np.convolve(roughest, np.ones(24), mode="valid")) * 1e-3,
        )
<<<<<<< HEAD
        print("Electrolyzer Life Average Capacity Factor: ", H2_Results["Life: Capacity Factor"])
=======
        print(
            "Electrolyzer Life Average Capacity Factor: ",
            H2_Results["Life: Capacity Factor"],
        )
>>>>>>> 17d1ac92

    if save_plots or show_plots:
        N = 24 * 7 * 4
        fig, ax = plt.subplots(3, 2, sharex=True, sharey="row")

        wind_speed = [W[2] for W in wind_resource._data["data"]]

        # plt.title("4-week running average")
        pad = 5
        ax[0, 0].annotate(
            "Hourly",
            xy=(0.5, 1),
            xytext=(0, pad),
            xycoords="axes fraction",
            textcoords="offset points",
            size="large",
            ha="center",
            va="baseline",
        )
        ax[0, 1].annotate(
            "4-week running average",
            xy=(0.5, 1),
            xytext=(0, pad),
            xycoords="axes fraction",
            textcoords="offset points",
            size="large",
            ha="center",
            va="baseline",
        )

        ax[0, 0].plot(wind_speed)
        convolved_wind_speed = np.convolve(wind_speed, np.ones(N) / (N), mode="valid")
        ave_x = range(N, len(convolved_wind_speed) + N)

        ax[0, 1].plot(ave_x, convolved_wind_speed)
        ax[0, 0].set(ylabel="Wind\n(m/s)", ylim=[0, 30], xlim=[0, len(wind_speed)])
        tick_spacing = 10
        ax[0, 0].yaxis.set_major_locator(ticker.MultipleLocator(tick_spacing))

        y = greenheart_config["electrolyzer"]["rating"]
        ax[1, 0].plot(energy_to_electrolyzer_kw * 1e-3)
        ax[1, 0].axhline(y=y, color="r", linestyle="--", label="Nameplate Capacity")
        ax[1, 1].plot(
            ave_x[:-1],
            np.convolve(
                energy_to_electrolyzer_kw * 1e-3, np.ones(N) / (N), mode="valid"
            ),
        )
        ax[1, 1].axhline(y=y, color="r", linestyle="--", label="Nameplate Capacity")
        ax[1, 0].set(
            ylabel="Electrolyzer \nPower (MW)", ylim=[0, 500], xlim=[0, len(wind_speed)]
        )
        # ax[1].legend(frameon=False, loc="best")
        tick_spacing = 200
        ax[1, 0].yaxis.set_major_locator(ticker.MultipleLocator(tick_spacing))
        ax[1, 0].text(1000, y + 0.1 * tick_spacing, "Electrolyzer Rating", color="r")

<<<<<<< HEAD
        ax[2, 0].plot(H2_Results["hydrogen_hourly_production"] * 1e-3)
        ax[2, 1].plot(
            ave_x[:-1],
            np.convolve(
                H2_Results["hydrogen_hourly_production"] * 1e-3,
=======
        ax[2, 0].plot(
            electrolyzer_physics_results["H2_Results"][
                "Hydrogen Hourly Production [kg/hr]"
            ]
            * 1e-3
        )
        ax[2, 1].plot(
            ave_x[:-1],
            np.convolve(
                electrolyzer_physics_results["H2_Results"][
                    "Hydrogen Hourly Production [kg/hr]"
                ]
                * 1e-3,
>>>>>>> 17d1ac92
                np.ones(N) / (N),
                mode="valid",
            ),
        )
        tick_spacing = 2
        ax[2, 0].set(
            xlabel="Hour",
            ylabel="Hydrogen\n(tonnes/hr)",
            # ylim=[0, 7000],
            xlim=[
                0,
                len(
                    electrolyzer_physics_results["H2_Results"][
                        "Hydrogen Hourly Production [kg/hr]"
                    ]
                ),
            ],
        )
        ax[2, 0].yaxis.set_major_locator(ticker.MultipleLocator(tick_spacing))

        ax[2, 1].set(
            xlabel="Hour",
            # ylim=[0, 7000],
            xlim=[
                4 * 7 * 24 - 1,
                len(
                    electrolyzer_physics_results["H2_Results"][
                        "Hydrogen Hourly Production [kg/hr]"
                    ]
                    + 4 * 7 * 24
                    + 2
                ),
            ],
        )
        ax[2, 1].yaxis.set_major_locator(ticker.MultipleLocator(tick_spacing))

        plt.tight_layout()
        if save_plots:
            savepath = "figures/production/"
            if not os.path.exists(savepath):
                os.makedirs(savepath)
            plt.savefig(
                savepath + "production_overview_%i.png" % (design_scenario["id"]),
                transparent=True,
            )
        if show_plots:
            plt.show()

    return electrolyzer_physics_results


def run_electrolyzer_cost(
    electrolyzer_physics_results,
    hopp_config,
    greenheart_config,
    design_scenario,
    verbose=False,
):

    # unpack inputs
    H2_Results = electrolyzer_physics_results["H2_Results"]
    electrolyzer_size_mw = greenheart_config["electrolyzer"]["rating"]
    useful_life = greenheart_config["project_parameters"]["project_lifetime"]
    atb_year = greenheart_config["project_parameters"]["atb_year"]
    electrical_generation_timeseries = electrolyzer_physics_results[
        "power_to_electrolyzer_kw"
    ]
    nturbines = hopp_config["technologies"]["wind"]["num_turbines"]

    electrolyzer_cost_model = greenheart_config["electrolyzer"][
        "cost_model"
    ]  # can be "basic" or "singlitico2021"

    # run hydrogen production cost model - from hopp examples
    if design_scenario["electrolyzer_location"] == "onshore":
        offshore = 0
    else:
        offshore = 1

    if design_scenario["electrolyzer_location"] == "turbine":
        per_turb_electrolyzer_size_mw = electrolyzer_size_mw / nturbines
        per_turb_h2_annual_output = H2_Results["hydrogen_annual_output"] / nturbines
        per_turb_electrical_generation_timeseries = (
            electrical_generation_timeseries / nturbines
        )

        if electrolyzer_cost_model == "basic":
            (
                cf_h2_annuals,
                per_turb_electrolyzer_total_capital_cost,
                per_turb_electrolyzer_OM_cost,
                per_turb_electrolyzer_capex_kw,
                time_between_replacement,
                h2_tax_credit,
                h2_itc,
            ) = basic_H2_cost_model(
                greenheart_config["electrolyzer"]["electrolyzer_capex"],
                greenheart_config["electrolyzer"]["time_between_replacement"],
                per_turb_electrolyzer_size_mw,
                useful_life,
                atb_year,
                per_turb_electrical_generation_timeseries,
                per_turb_h2_annual_output,
                0.0,
                0.0,
                include_refurb_in_opex=False,
                offshore=offshore,
            )

        elif electrolyzer_cost_model == "singlitico2021":

            P_elec = per_turb_electrolyzer_size_mw * 1e-3  # [GW]
            RC_elec = greenheart_config["electrolyzer"][
                "electrolyzer_capex"
            ]  # [USD/kW]

            pem_offshore = PEMCostsSingliticoModel(elec_location=offshore)

            (
                per_turb_electrolyzer_capital_cost_musd,
                per_turb_electrolyzer_om_cost_musd,
            ) = pem_offshore.run(P_elec, RC_elec)

            per_turb_electrolyzer_total_capital_cost = (
                per_turb_electrolyzer_capital_cost_musd * 1e6
            )  # convert from M USD to USD
            per_turb_electrolyzer_OM_cost = (
                per_turb_electrolyzer_om_cost_musd * 1e6
            )  # convert from M USD to USD

        electrolyzer_total_capital_cost = (
            per_turb_electrolyzer_total_capital_cost * nturbines
        )
        electrolyzer_OM_cost = per_turb_electrolyzer_OM_cost * nturbines

    else:
        if electrolyzer_cost_model == "basic":
            (
                cf_h2_annuals,
                electrolyzer_total_capital_cost,
                electrolyzer_OM_cost,
                electrolyzer_capex_kw,
                time_between_replacement,
                h2_tax_credit,
                h2_itc,
            ) = basic_H2_cost_model(
                greenheart_config["electrolyzer"]["electrolyzer_capex"],
                greenheart_config["electrolyzer"]["time_between_replacement"],
                electrolyzer_size_mw,
                useful_life,
                atb_year,
                electrical_generation_timeseries,
                H2_Results["hydrogen_annual_output"],
                0.0,
                0.0,
                include_refurb_in_opex=False,
                offshore=offshore,
            )
        elif electrolyzer_cost_model == "singlitico2021":

            P_elec = electrolyzer_size_mw * 1e-3  # [GW]
            RC_elec = greenheart_config["electrolyzer"][
                "electrolyzer_capex"
            ]  # [USD/kW]

            pem_offshore = PEMCostsSingliticoModel(elec_location=offshore)

            electrolyzer_capital_cost_musd, electrolyzer_om_cost_musd = (
                pem_offshore.run(P_elec, RC_elec)
            )

            electrolyzer_total_capital_cost = (
                electrolyzer_capital_cost_musd * 1e6
            )  # convert from M USD to USD
            electrolyzer_OM_cost = (
                electrolyzer_om_cost_musd * 1e6
            )  # convert from M USD to USD

        else:
            raise (
                ValueError(
                    "Electrolyzer cost model must be one of['basic', 'singlitico2021'] but '%s' was given"
                    % (electrolyzer_cost_model)
                )
            )

    # package outputs for return
    electrolyzer_cost_results = {
        "electrolyzer_total_capital_cost": electrolyzer_total_capital_cost,
        "electrolyzer_OM_cost_annual": electrolyzer_OM_cost,
    }

    # print some results if desired
    if verbose:
        print("\nHydrogen Cost Results:")
        print(
            "Electrolyzer Total CAPEX $/kW: ",
            electrolyzer_total_capital_cost / (electrolyzer_size_mw * 1e3),
        )
        print(
            "Electrolyzer O&M $/kW: ",
            electrolyzer_OM_cost / (electrolyzer_size_mw * 1e3),
        )
        print(
            "Electrolyzer O&M $/kg: ",
            electrolyzer_OM_cost
            / electrolyzer_physics_results["H2_Results"][
                "Life: Annual H2 production [kg/year]"
            ],
        )

    return electrolyzer_cost_results


def run_desal(
    plant_config, electrolyzer_physics_results, design_scenario, verbose=False
):
    if verbose:
        print("\n")
        print("Desal Results")

    if design_scenario["electrolyzer_location"] == "onshore":
        desal_results = {
            "feed_water_flowrat_m3perhr": 0,
            "desal_capex_usd": 0,
            "desal_opex_usd_per_year": 0,
            "power_for_desal_kw": 0,
            "fresh_water_capacity_m3_per_hour": 0,
            "equipment_mass_kg": 0,
            "equipment_footprint_m2": 0,
        }
    else:
<<<<<<< HEAD
        freshwater_kg_per_hr = np.mean(electrolyzer_physics_results["H2_Results"]["Water Hourly Consumption [kg/hr]"]) #to kg/hr
=======
        freshwater_kg_per_hr = np.mean(
            electrolyzer_physics_results["H2_Results"][
                "Water Hourly Consumption [kg/hr]"
            ]
        )  # to kg/hr
>>>>>>> 17d1ac92

        if design_scenario["electrolyzer_location"] == "platform":
            (
                desal_capacity_m3_per_hour,
                feedwater_m3_per_hr,
                desal_power,
                desal_capex,
                desal_opex,
                desal_mass_kg,
                desal_size_m2,
            ) = RO_desal(freshwater_kg_per_hr, salinity="Seawater")

            # package outputs
            desal_results = {
                "fresh_water_flowrate_m3perhr": desal_capacity_m3_per_hour,
                "feed_water_flowrat_m3perhr": feedwater_m3_per_hr,
                "desal_capex_usd": desal_capex,
                "desal_opex_usd_per_year": desal_opex,
                "power_for_desal_kw": desal_power,
                "equipment_mass_kg": desal_mass_kg,
                "equipment_footprint_m2": desal_size_m2,
            }

            if verbose:
                print("Fresh water needed (m^3/hr): ", desal_capacity_m3_per_hour)

        elif design_scenario["electrolyzer_location"] == "turbine":
            nturbines = plant_config["technologies"]["wind"]["num_turbines"]

            # size for per-turbine desal #TODO consider using individual power generation time series from each turbine
            in_turb_freshwater_kg_per_hr = freshwater_kg_per_hr / nturbines

            (
                per_turb_desal_capacity_m3_per_hour,
                per_turb_feedwater_m3_per_hr,
                per_turb_desal_power,
                per_turb_desal_capex,
                per_turb_desal_opex,
                per_turb_desal_mass_kg,
                per_turb_desal_size_m2,
            ) = RO_desal(in_turb_freshwater_kg_per_hr, salinity="Seawater")

            fresh_water_flowrate = nturbines * per_turb_desal_capacity_m3_per_hour
            feed_water_flowrate = nturbines * per_turb_feedwater_m3_per_hr
            desal_capex = nturbines * per_turb_desal_capex
            desal_opex = nturbines * per_turb_desal_opex
            power_for_desal = nturbines * per_turb_desal_power

            # package outputs
            desal_results = {
                "fresh_water_flowrate_m3perhr": fresh_water_flowrate,
                "feed_water_flowrat_m3perhr": feed_water_flowrate,
                "desal_capex_usd": desal_capex,
                "desal_opex_usd_per_year": desal_opex,
                "power_for_desal_kw": power_for_desal,
                "per_turb_equipment_mass_kg": per_turb_desal_mass_kg,
                "per_turb_equipment_footprint_m2": per_turb_desal_size_m2,
            }

        if verbose:
            print(
                "Fresh water needed (m^3/hr): ",
                desal_results["fresh_water_flowrate_m3perhr"],
            )
            print("Requested fresh water (m^3/hr):", freshwater_kg_per_hr / 997)

    if verbose:
        for key in desal_results.keys():
            print("Average", key, " ", np.average(desal_results[key]))
        print("\n")

    return desal_results

<<<<<<< HEAD
def create_1MW_reference_PEM():
    pem_param_dict = {
        "eol_eff_percent_loss":10, 
        "uptime_hours_until_eol": 77600, 
        "include_degradation_penalty": True,
        "turndown_ratio":0.1,
    }
    pem = PEMClusters(cluster_size_mw = 1, 
        plant_life = 30, 
        **pem_param_dict)
    return pem

def get_electrolyzer_BOL_efficiency():
    pem_1MW = create_1MW_reference_PEM()
    bol_eff = pem_1MW.output_dict['BOL Efficiency Curve Info']['Efficiency [kWh/kg]'].values[-1]
    
    return np.round(bol_eff,2)

def size_electrolyzer_for_hydrogen_demand(hydrogen_production_capacity_required_kgphr,size_for = 'BOL',electrolyzer_degradation_power_increase = None):
    electrolyzer_energy_kWh_per_kg_estimate_BOL = get_electrolyzer_BOL_efficiency()
    if size_for == 'BOL':
        electrolyzer_capacity_MW = hydrogen_production_capacity_required_kgphr*electrolyzer_energy_kWh_per_kg_estimate_BOL/1000
    elif size_for == 'EOL':
        electrolyzer_energy_kWh_per_kg_estimate_EOL = electrolyzer_energy_kWh_per_kg_estimate_BOL*(1+electrolyzer_degradation_power_increase)
        electrolyzer_capacity_MW = hydrogen_production_capacity_required_kgphr*electrolyzer_energy_kWh_per_kg_estimate_EOL/1000
    
    return electrolyzer_capacity_MW

def check_capacity_based_on_clusters(electrolyzer_capacity_BOL_MW,cluster_cap_mw):

    if electrolyzer_capacity_BOL_MW % cluster_cap_mw  == 0:
        n_pem_clusters_max = electrolyzer_capacity_BOL_MW//cluster_cap_mw 
    else:
        n_pem_clusters_max = int(np.ceil(np.ceil(electrolyzer_capacity_BOL_MW)/cluster_cap_mw))
    electrolyzer_size_mw = n_pem_clusters_max*cluster_cap_mw
=======

def create_1MW_reference_PEM():
    pem_param_dict = {
        "eol_eff_percent_loss": 10,
        "uptime_hours_until_eol": 77600,
        "include_degradation_penalty": True,
        "turndown_ratio": 0.1,
    }
    pem = PEMClusters(cluster_size_mw=1, plant_life=30, **pem_param_dict)
    return pem


def get_electrolyzer_BOL_efficiency():
    pem_1MW = create_1MW_reference_PEM()
    bol_eff = pem_1MW.output_dict["BOL Efficiency Curve Info"][
        "Efficiency [kWh/kg]"
    ].values[-1]

    return np.round(bol_eff, 2)


def size_electrolyzer_for_hydrogen_demand(
    hydrogen_production_capacity_required_kgphr,
    size_for="BOL",
    electrolyzer_degradation_power_increase=None,
):
    electrolyzer_energy_kWh_per_kg_estimate_BOL = get_electrolyzer_BOL_efficiency()
    if size_for == "BOL":
        electrolyzer_capacity_MW = (
            hydrogen_production_capacity_required_kgphr
            * electrolyzer_energy_kWh_per_kg_estimate_BOL
            / 1000
        )
    elif size_for == "EOL":
        electrolyzer_energy_kWh_per_kg_estimate_EOL = (
            electrolyzer_energy_kWh_per_kg_estimate_BOL
            * (1 + electrolyzer_degradation_power_increase)
        )
        electrolyzer_capacity_MW = (
            hydrogen_production_capacity_required_kgphr
            * electrolyzer_energy_kWh_per_kg_estimate_EOL
            / 1000
        )

    return electrolyzer_capacity_MW


def check_capacity_based_on_clusters(electrolyzer_capacity_BOL_MW, cluster_cap_mw):

    if electrolyzer_capacity_BOL_MW % cluster_cap_mw == 0:
        n_pem_clusters_max = electrolyzer_capacity_BOL_MW // cluster_cap_mw
    else:
        n_pem_clusters_max = int(
            np.ceil(np.ceil(electrolyzer_capacity_BOL_MW) / cluster_cap_mw)
        )
    electrolyzer_size_mw = n_pem_clusters_max * cluster_cap_mw
>>>>>>> 17d1ac92
    return electrolyzer_size_mw<|MERGE_RESOLUTION|>--- conflicted
+++ resolved
@@ -44,51 +44,6 @@
 
     electrolyzer_size_mw = greenheart_config["electrolyzer"]["rating"]
     electrolyzer_capex_kw = greenheart_config["electrolyzer"]["electrolyzer_capex"]
-<<<<<<< HEAD
-    
-    # IF GRID CONNECTED
-    if greenheart_config["project_parameters"]["grid_connection"]:
-        #NOTE: if grid-connected, it assumes that hydrogen demand is input and there is not
-        # multi-cluster control strategies. This capability exists at the cluster level, not at the
-        # system level.
-        if greenheart_config["electrolyzer"]["sizing"]["hydrogen_dmd"] is not None:
-            grid_connection_scenario='grid-only'
-            hydrogen_production_capacity_required_kgphr=greenheart_config["electrolyzer"]["sizing"]["hydrogen_dmd"]
-            energy_to_electrolyzer_kw = []
-        else:
-            grid_connection_scenario='off-grid'
-            hydrogen_production_capacity_required_kgphr = []
-            energy_to_electrolyzer_kw = np.ones(8760)*electrolyzer_size_mw*1e3
-    # IF NOT GRID CONNECTED
-    else:
-        hydrogen_production_capacity_required_kgphr = []
-        grid_connection_scenario = 'off-grid'
-        energy_to_electrolyzer_kw = np.asarray(hopp_results[
-            "combined_hybrid_power_production_hopp"
-        ])
-    n_pem_clusters = electrolyzer_size_mw//greenheart_config["electrolyzer"]["cluster_rating_MW"]
-        
-    ## run using greensteel model
-    pem_param_dict = {
-        "eol_eff_percent_loss":greenheart_config["electrolyzer"]["eol_eff_percent_loss"],
-        "uptime_hours_until_eol": greenheart_config["electrolyzer"]["uptime_hours_until_eol"],
-        "include_degradation_penalty":greenheart_config["electrolyzer"]["include_degradation_penalty"],
-        "turndown_ratio":greenheart_config["electrolyzer"]["turndown_ratio"],
-    }
-    
-    H2_Results, h2_ts, h2_tot, power_to_electrolyzer_kw = run_h2_PEM(electrical_generation_timeseries=energy_to_electrolyzer_kw, 
-               electrolyzer_size=electrolyzer_size_mw,
-               useful_life=greenheart_config["project_parameters"]["project_lifetime"], # EG: should be in years for full plant life - only used in financial model
-               n_pem_clusters=n_pem_clusters,  
-               pem_control_type=greenheart_config["electrolyzer"]["pem_control_type"],
-               electrolyzer_direct_cost_kw=electrolyzer_capex_kw, 
-               user_defined_pem_param_dictionary=pem_param_dict,
-               grid_connection_scenario=grid_connection_scenario, # if not offgrid, assumes steady h2 demand in kgphr for full year
-               hydrogen_production_capacity_required_kgphr=hydrogen_production_capacity_required_kgphr,
-               debug_mode = False,
-               verbose=verbose
-               )
-=======
 
     # IF GRID CONNECTED
     if greenheart_config["project_parameters"]["grid_connection"]:
@@ -145,7 +100,6 @@
         debug_mode=False,
         verbose=verbose,
     )
->>>>>>> 17d1ac92
 
     # calculate mass and foorprint of system
     mass_kg = run_electrolyzer_mass(electrolyzer_size_mw)
@@ -162,14 +116,10 @@
 
     if verbose:
         print("\nElectrolyzer Physics:")  # 61837444.34555772 145297297.29729727
-<<<<<<< HEAD
-        print("H2 Produced Annually (tonnes): ", H2_Results["Life: Annual H2 production [kg/year]"]*1E-3)
-=======
         print(
             "H2 Produced Annually (tonnes): ",
             H2_Results["Life: Annual H2 production [kg/year]"] * 1e-3,
         )
->>>>>>> 17d1ac92
         print(
             "Max H2 hourly (tonnes): ",
             max(H2_Results["Hydrogen Hourly Production [kg/hr]"]) * 1e-3,
@@ -178,50 +128,33 @@
             "Max H2 daily (tonnes): ",
             max(
                 np.convolve(
-<<<<<<< HEAD
-                    H2_Results["Hydrogen Hourly Production [kg/hr]"], np.ones(24), mode="valid"
-=======
                     H2_Results["Hydrogen Hourly Production [kg/hr]"],
                     np.ones(24),
                     mode="valid",
->>>>>>> 17d1ac92
                 )
             )
             * 1e-3,
         )
-<<<<<<< HEAD
-        
-        prodrate = 1.0 / round(H2_Results['Rated BOL: Efficiency [kWh/kg]'],2) # kg/kWh
-=======
 
         prodrate = 1.0 / round(
             H2_Results["Rated BOL: Efficiency [kWh/kg]"], 2
         )  # kg/kWh
->>>>>>> 17d1ac92
         roughest = power_to_electrolyzer_kw * prodrate
         print("Energy to electrolyzer (kWh): ", sum(power_to_electrolyzer_kw))
         print(
             "Energy per kg (kWh/kg): ",
-<<<<<<< HEAD
-            H2_Results['Sim: Total Input Power [kWh]'] / H2_Results['Sim: Total H2 Produced [kg]'],
-=======
             H2_Results["Sim: Total Input Power [kWh]"]
             / H2_Results["Sim: Total H2 Produced [kg]"],
->>>>>>> 17d1ac92
         )
         print("Max hourly based on est kg/kWh (kg): ", max(roughest))
         print(
             "Max daily rough est (tonnes): ",
             max(np.convolve(roughest, np.ones(24), mode="valid")) * 1e-3,
         )
-<<<<<<< HEAD
-        print("Electrolyzer Life Average Capacity Factor: ", H2_Results["Life: Capacity Factor"])
-=======
         print(
             "Electrolyzer Life Average Capacity Factor: ",
             H2_Results["Life: Capacity Factor"],
         )
->>>>>>> 17d1ac92
 
     if save_plots or show_plots:
         N = 24 * 7 * 4
@@ -279,13 +212,6 @@
         ax[1, 0].yaxis.set_major_locator(ticker.MultipleLocator(tick_spacing))
         ax[1, 0].text(1000, y + 0.1 * tick_spacing, "Electrolyzer Rating", color="r")
 
-<<<<<<< HEAD
-        ax[2, 0].plot(H2_Results["hydrogen_hourly_production"] * 1e-3)
-        ax[2, 1].plot(
-            ave_x[:-1],
-            np.convolve(
-                H2_Results["hydrogen_hourly_production"] * 1e-3,
-=======
         ax[2, 0].plot(
             electrolyzer_physics_results["H2_Results"][
                 "Hydrogen Hourly Production [kg/hr]"
@@ -299,7 +225,6 @@
                     "Hydrogen Hourly Production [kg/hr]"
                 ]
                 * 1e-3,
->>>>>>> 17d1ac92
                 np.ones(N) / (N),
                 mode="valid",
             ),
@@ -532,15 +457,11 @@
             "equipment_footprint_m2": 0,
         }
     else:
-<<<<<<< HEAD
-        freshwater_kg_per_hr = np.mean(electrolyzer_physics_results["H2_Results"]["Water Hourly Consumption [kg/hr]"]) #to kg/hr
-=======
         freshwater_kg_per_hr = np.mean(
             electrolyzer_physics_results["H2_Results"][
                 "Water Hourly Consumption [kg/hr]"
             ]
         )  # to kg/hr
->>>>>>> 17d1ac92
 
         if design_scenario["electrolyzer_location"] == "platform":
             (
@@ -614,43 +535,6 @@
 
     return desal_results
 
-<<<<<<< HEAD
-def create_1MW_reference_PEM():
-    pem_param_dict = {
-        "eol_eff_percent_loss":10, 
-        "uptime_hours_until_eol": 77600, 
-        "include_degradation_penalty": True,
-        "turndown_ratio":0.1,
-    }
-    pem = PEMClusters(cluster_size_mw = 1, 
-        plant_life = 30, 
-        **pem_param_dict)
-    return pem
-
-def get_electrolyzer_BOL_efficiency():
-    pem_1MW = create_1MW_reference_PEM()
-    bol_eff = pem_1MW.output_dict['BOL Efficiency Curve Info']['Efficiency [kWh/kg]'].values[-1]
-    
-    return np.round(bol_eff,2)
-
-def size_electrolyzer_for_hydrogen_demand(hydrogen_production_capacity_required_kgphr,size_for = 'BOL',electrolyzer_degradation_power_increase = None):
-    electrolyzer_energy_kWh_per_kg_estimate_BOL = get_electrolyzer_BOL_efficiency()
-    if size_for == 'BOL':
-        electrolyzer_capacity_MW = hydrogen_production_capacity_required_kgphr*electrolyzer_energy_kWh_per_kg_estimate_BOL/1000
-    elif size_for == 'EOL':
-        electrolyzer_energy_kWh_per_kg_estimate_EOL = electrolyzer_energy_kWh_per_kg_estimate_BOL*(1+electrolyzer_degradation_power_increase)
-        electrolyzer_capacity_MW = hydrogen_production_capacity_required_kgphr*electrolyzer_energy_kWh_per_kg_estimate_EOL/1000
-    
-    return electrolyzer_capacity_MW
-
-def check_capacity_based_on_clusters(electrolyzer_capacity_BOL_MW,cluster_cap_mw):
-
-    if electrolyzer_capacity_BOL_MW % cluster_cap_mw  == 0:
-        n_pem_clusters_max = electrolyzer_capacity_BOL_MW//cluster_cap_mw 
-    else:
-        n_pem_clusters_max = int(np.ceil(np.ceil(electrolyzer_capacity_BOL_MW)/cluster_cap_mw))
-    electrolyzer_size_mw = n_pem_clusters_max*cluster_cap_mw
-=======
 
 def create_1MW_reference_PEM():
     pem_param_dict = {
@@ -707,5 +591,4 @@
             np.ceil(np.ceil(electrolyzer_capacity_BOL_MW) / cluster_cap_mw)
         )
     electrolyzer_size_mw = n_pem_clusters_max * cluster_cap_mw
->>>>>>> 17d1ac92
     return electrolyzer_size_mw
--- conflicted
+++ resolved
@@ -80,18 +80,10 @@
     # Create model
     if not grid_connected_hopp:
         interconnection_size_mw = kw_continuous / 1000
-<<<<<<< HEAD
-    if storage_size_mw > 0:
-        dispatch_options = {'battery_dispatch': 'heuristic'}
-    else:
-        dispatch_options = {}
-    hybrid_plant = HybridSimulation(technologies, site, interconnect_kw=interconnection_size_mw * 1e3, dispatch_options=dispatch_options)
-=======
 
     dispatch_options = {'battery_dispatch': 'heuristic'}
     technologies['grid'] = {'interconnect_kw': interconnection_size_mw * 1e3}
     hybrid_plant = HybridSimulation(technologies, site, dispatch_options=dispatch_options)
->>>>>>> 3d53f843
     hybrid_plant.setup_cost_calculator(create_cost_calculator(interconnection_size_mw,
                                                               bos_cost_source='CostPerMW',
                                                               wind_installed_cost_mw=wind_cost_kw * 1000,
